
# tickers ####

#' Constructs Bloomberg futures term structure tickers.
#'
#'
#' @description Provided with a futures active contract Bloomberg ticker,
#'   a term structure position and a set of roll parameters, constructs the
#'   corresponding futures term structure Bloomberg ticker according to
#'   Bloomberg construction method.
#'
#'
#' @param active_contract_ticker a scalar chatacter vector. Specifies the
#'   futures active contract Bloomberg ticker to use for term structure
#'   ticker construction.
#'
#' @param TS_position a scalar integer vector. Specifies the term structure
#'   position desired.
#'
#' @param roll_type a scalar chatacter vector. Specifies roll type to use
#'   for term structure ticker construction. Must be one of 'A', 'B', 'D',
#'   'F', 'N', 'O' or 'R'.
#'
#' @param roll_days a scalar integer vector. Specifies the day the roll
#'   should be done. Refers to the day of the month (\code{roll_type} = 'F')
#'   or the number of days before a reference date (\code{roll_type} = 'D',
#'   \code{roll_type} = 'N', \code{roll_type} = 'O', \code{roll_type} = 'R').
#'   Works in tandem with `roll_months` below.
#'
#' @param roll_months a scalar integer vector. Specifies the month the roll
#'   should be done. Refers to the number of months before a reference date
#'   (\code{roll_type} = 'D', \code{roll_type} = 'N', \code{roll_type} = 'O',
#'   \code{roll_type} = 'R'). Works in tandem with `roll_days` above.
#'
#' @param roll_adjustment a scalar chatacter vector. Specifies roll adjustment
#'   method to use for term structure ticker construction. Must be one of 'D',
#'   'N', 'R', or 'W'.
#'
#'
#' @return A scalar character vector containing the corresponding term
#'   structure ticker.
#'
#'
#' @seealso
#'
#'   \itemize{
#'
#'     \item{"GFUT <GO>" &/or "DOCS #2072138 <GO>" on a Bloomberg terminal to
#'     learn more about the Bloomberg rolling conventions.}
#'
#'     \item{The \link[BBGsymbols]{rolls} dataset in the
#'     \href{https://github.com/bautheac/BBGsymbols/}{\pkg{BBGsymbols}} package
#'      (\href{https://bautheac.github.io/finRes/}{\pkg{finRes}}.}
#'
#'   }
#'
#'
#' @examples futures_ticker(active_contract_ticker = "C A Comdty", TS_position = 5L,
#'   roll_type = "A", roll_days = 0L, roll_months = 0L, roll_adjustment = "N")
#'
#'
#' @export
futures_ticker <- function(active_contract_ticker = "C A Comdty", TS_position = 1L,
                           roll_type = "A", roll_days = 0L, roll_months = 0L,
                           roll_adjustment = "N"){

  if (! rlang::is_scalar_character(active_contract_ticker))
    stop("The parameter 'active_contract_ticker' must be supplied as a scalar
         character vector")

  if (! rlang::is_scalar_integer(TS_position))
    stop("The parameter 'TS_position' must be supplied as a scalar integer vector")

  if (! all(rlang::is_scalar_character(roll_type),
            roll_type %in% c("A", "B", "D", "F", "N", "O", "R")))
    stop("The parameter 'roll_type' must be one of 'A', 'B', 'D', 'F', 'N', 'O' or 'R'")

  if (! all(rlang::is_scalar_integer(roll_days), roll_days <= 31L))
    stop("The parameter 'roll_days' must be supplied as a scalar integer
         vector between 0 and 31")

  if (! all(rlang::is_scalar_integer(roll_months), roll_months <= 12L))
    stop("The parameter 'roll_months' must be supplied as a scalar integer
         vector between 0 and 12")

  if (! all(rlang::is_scalar_character(roll_adjustment),
            roll_adjustment %in% c("D", "N", "R", "W")))
    stop("The parameter 'roll_adjustment' must be one of 'D', 'N', 'R' or 'W'")


  split <- stringr::str_split(string = active_contract_ticker, pattern = "A ",
                              simplify = FALSE) %>% purrr::flatten_chr()

  paste0(split[NROW(split) - 1L], TS_position, " ", roll_type, ":",
         dplyr::if_else(roll_days < 10L, paste0(0L, roll_days), paste0(roll_days)), "_",
         roll_months, "_", roll_adjustment, " ", split[NROW(split)])

}


# futures ####

## market ####

### global ####

#' Retrieves futures market historical data.
#'
#'
#' @description Provided with a set of futures active contract Bloomberg tickers,
#'   term structure positions, roll parameters and a time period, queries Bloomberg
#'   for the corresponding futures historical market data or retrieves it from an
#'   existing \href{https://github.com/bautheac/storethat/}{\pkg{storethat}}
#'   SQLite database.
#'
#'
#' @param source a scalar character vector. Specifies the data source for the query:
#'   "Bloomberg" or "storethat". Defaults to "Bloomberg".
#'
#' @param type a scalar character vector, 'term structure' or 'aggregate'.
#'   'term structure' returns individual futures chain data for a selected portion
#'   of the term structure (specify desired positions in \code{TS_positions}) while
#'   'aggregate' returns aggregated data over the whole term structure for the
#'   corresponding names (\code{active_contract_tickers}).
#'
#' @param file a scalar chatacter vector. Optional parameter that specifies the
#'   target \href{https://github.com/bautheac/storethat/}{\pkg{storethat}} SQLite
#'   database file to retrieve data from.
#'
#' @param active_contract_tickers a chatacter vector. Specifies the futures active
#'   contract Bloomberg tickers to query data for.
#'
#' @param start a scalar character vector. Specifies the starting date for the query
#'   in the following format: 'yyyy-mm-dd'.
#'
#' @param end a scalar character vector. Specifies the end date for the query in the
#'   following format: 'yyyy-mm-dd'.
#'
#' @param TS_positions An integer vector. Specifies the term structure positions to
#'   query data for.
#'
#' @param roll_type a scalar chatacter vector. Specifies roll type to use for term
#'   structure ticker construction. Must be one of 'A', 'B', 'D', 'F', 'N', 'O' or 'R'.
#'
#' @param roll_days a scalar integer vector. Specifies the day the roll should be done.
#'   Refers to the day of the month (\code{roll_type} = 'F') or the number of days
#'   before a reference date (\code{roll_type} = 'D', \code{roll_type} = 'N',
#'   \code{roll_type} = 'O', \code{roll_type} = 'R'). Works in tandem with
#'   \code{roll_months} below.
#'
#' @param roll_months a scalar integer vector. Specifies the month the roll should
#'   be done. Refers to the number of months before a reference date
#'   (\code{roll_type} = 'D', \code{roll_type} = 'N', \code{roll_type} = 'O',
#'   \code{roll_type} = 'R'). Works in tandem with \code{roll_days} above.
#'
#' @param roll_adjustment a scalar chatacter vector. Specifies roll adjustment method
#'   to use for term structure ticker construction. Must be one of 'D', 'N', 'R', or 'W'.
#'
#' @param verbose a logical scalar vector. Should progression messages be printed?
#'   Defaults to TRUE.
#'
#' @param ... optional parameters to pass to the \link[Rblpapi]{bdh} function from the
#' \href{http://dirk.eddelbuettel.com/code/rblpapi.html}{\pkg{Rblpapi}} package used
#'   for the query (\code{options} parameter).
#'
#'
#' @return An S4 object of class \linkS4class{FuturesTS} (\code{type = 'term structure'})
#'   or \linkS4class{FuturesAggregate} (\code{type = 'aggregate'}).
#'
#'
#' @seealso
#'
#'   \itemize{
#'
#'     \item{"GFUT <GO>" on a Bloomberg terminal.}
#'
#'     \item{The \link[BBGsymbols]{rolls} dataset in the
#'     \href{https://github.com/bautheac/BBGsymbols/}{\pkg{BBGsymbols}} package
#'     (\href{https://bautheac.github.io/finRes/}{\pkg{finRes}} suite)
#'     for details regarding the \code{roll_type} & \code{roll_adjustment} parameters.}
#'
#'     \item{The \link[BBGsymbols]{fields} dataset in the
#'     \href{https://github.com/bautheac/BBGsymbols/}{\pkg{BBGsymbols}} package
#'     for details on the Bloomnerg fields used here.}
#'
#'     \item{Helper datasets in the
#'     \href{https://github.com/bautheac/fewISOs/}{\pkg{fewISOs}} package
#'     (\href{https://bautheac.github.io/finRes/}{\pkg{finRes}} suite).}
#'
#'   }
#'
#'
#' @examples \dontrun{
#'
#'     BBG_TS <- pull_futures_market(source = "Bloomberg", type = 'term structure',
#'       active_contract_tickers = c("W A Comdty", "KWA Comdty"),
#'       start = "2000-01-01", end = as.character(Sys.Date()),
#'       TS_positions = 1L:5L, roll_type = "A", roll_days = 0L,
#'       roll_months = 0L, roll_adjustment = "N")
#'
#'     BBG_agg <- pull_futures_market(source = "Bloomberg", type = "aggregate",
#'       active_contract_tickers = c("W A Comdty", "KWA Comdty"),
#'       start = "2000-01-01", end = as.character(Sys.Date()))
#'
#'     storethat_TS <- pull_futures_market(source = "storethat", type = 'term structure',
#'       active_contract_tickers = c("W A Comdty", "KWA Comdty"),
#'       start = "2000-01-01", end = as.character(Sys.Date()),
#'       TS_positions = 1L:5L, roll_type = "A", roll_days = 0L,
#'       roll_months = 0L, roll_adjustment = "N")
#'
#'     storethat_agg <- pull_futures_market(source = "storethat", file = "~/storethat.sqlite",
#'       type = "aggregate", active_contract_tickers = c("W A Comdty", "KWA Comdty"),
#'       start = "2000-01-01", end = as.character(Sys.Date()))
#'   }
#'
#'
#' @import BBGsymbols
#' @importFrom magrittr "%<>%"
#'
#'
#' @export
pull_futures_market <- function(source = "Bloomberg", type = "term structure", active_contract_tickers,
                                start, end, TS_positions = 1L:5L, roll_type = "A", roll_days = 0L,
                                roll_months = 0L, roll_adjustment = "N", file = NULL, verbose = T, ...){

  switch(source,
         Bloomberg = BBG_futures_market(type, active_contract_tickers, start, end, TS_positions, roll_type,
                                        roll_days, roll_months, roll_adjustment, verbose, ...),
         storethat = storethat_futures_market(file, type, active_contract_tickers, start, end, TS_positions,
                                              roll_type, roll_days, roll_months, roll_adjustment, verbose),
         stop("The parameters 'source' must be supplied as a scalar character vector:
              'Bloomberg' or 'storethat'.")
         )

}


#### Bloomberg ####

#' Retrieves futures market historical data from Bloomberg.
#'
#'
#' @description Provided with a set of futures active contract Bloomberg tickers,
#'   term structure positions, roll parameters and a time period, queries Bloomberg
#'   for the corresponding futures historical market data.
#'
#'
#' @param type a scalar character vector, 'term structure' or 'aggregate'.
#'   'term structure' returns individual futures chain data for a selected portion
#'   of the term structure (specify desired positions in \code{TS_positions}) while
#'   'aggregate' returns aggregated data over the whole term structure for the
#'   corresponding names (\code{active_contract_tickers}).
#'
#' @param active_contract_tickers a chatacter vector. Specifies the futures active
#'   contract Bloomberg tickers to query data for.
#'
#' @param start a scalar character vector. Specifies the starting date for the query
#'   in the following format: 'yyyy-mm-dd'.
#'
#' @param end a scalar character vector. Specifies the end date for the query in the
#'   following format: 'yyyy-mm-dd'.
#'
#' @param TS_positions An integer vector. Specifies the term structure positions to
#'   query data for.
#'
#' @param roll_type a scalar chatacter vector. Specifies roll type to use for term
#'   structure ticker construction. Must be one of 'A', 'B', 'D', 'F', 'N', 'O' or 'R'.
#'
#' @param roll_days a scalar integer vector. Specifies the day the roll should be done.
#'   Refers to the day of the month (\code{roll_type} = 'F') or the number of days
#'   before a reference date (\code{roll_type} = 'D', \code{roll_type} = 'N',
#'   \code{roll_type} = 'O', \code{roll_type} = 'R'). Works in tandem with
#'   \code{roll_months} below.
#'
#' @param roll_months a scalar integer vector. Specifies the month the roll should
#'   be done. Refers to the number of months before a reference date
#'   (\code{roll_type} = 'D', \code{roll_type} = 'N', \code{roll_type} = 'O',
#'   \code{roll_type} = 'R'). Works in tandem with \code{roll_days} above.
#'
#' @param roll_adjustment a scalar chatacter vector. Specifies roll adjustment method
#'   to use for term structure ticker construction. Must be one of 'D', 'N', 'R', or 'W'.
#'
#' @param verbose a logical scalar vector. Should progression messages be printed?
#'   Defaults to TRUE.
#'
#' @param ... optional parameters to pass to the \link[Rblpapi]{bdh} function from the
#' \href{http://dirk.eddelbuettel.com/code/rblpapi.html}{\pkg{Rblpapi}} package used
#'   for the query (\code{options} parameter).
#'
#'
#' @return An S4 object of class \linkS4class{FuturesTS} (\code{type = 'term structure'})
#'   or \linkS4class{FuturesAggregate} (\code{type = 'aggregate'}).
#'
#'
#' @seealso
#'
#'   \itemize{
#'
#'     \item{"GFUT <GO>" on a Bloomberg terminal.}
#'
#'     \item{The \link[BBGsymbols]{rolls} dataset in the
#'     \href{https://github.com/bautheac/BBGsymbols/}{\pkg{BBGsymbols}} package
#'     (\href{https://bautheac.github.io/finRes/}{\pkg{finRes}} suite)
#'     for details regarding the \code{roll_type} & \code{roll_adjustment} parameters.}
#'
#'     \item{The \link[BBGsymbols]{fields} dataset in the
#'     \href{https://github.com/bautheac/BBGsymbols/}{\pkg{BBGsymbols}} package
#'     for details on the Bloomnerg fields used here.}
#'
#'     \item{Helper datasets in the
#'     \href{https://github.com/bautheac/fewISOs/}{\pkg{fewISOs}} package
#'     (\href{https://bautheac.github.io/finRes/}{\pkg{finRes}} suite).}
#'
#'   }
#'
#'
#' @examples \dontrun{
#'
#'     BBG_futures_market(type = 'term structure',
#'       active_contract_tickers = c("W A Comdty", "KWA Comdty"),
#'       start = "2000-01-01", end = as.character(Sys.Date()),
#'       TS_positions = 1L:5L, roll_type = "A", roll_days = 0L,
#'       roll_months = 0L, roll_adjustment = "N")
#'
#'     BBG_futures_market(type = "aggregate",
#'       active_contract_tickers = c("W A Comdty", "KWA Comdty"),
#'       start = "2000-01-01", end = as.character(Sys.Date()))
#'
#'   }
#'
#'
#' @import BBGsymbols
#' @importFrom magrittr "%<>%"
BBG_futures_market <- function(type, active_contract_tickers, start, end, TS_positions, roll_type,
                               roll_days, roll_months, roll_adjustment, verbose, ...){

  utils::data(list = c("fields", "rolls"), package = "BBGsymbols", envir = environment())

  if (! is.character(active_contract_tickers))
    stop("The parameter 'active_contract_tickers' must be supplied as a character vector of futures
         active contract Bloomberg tickers")

  if (! all(rlang::is_scalar_character(type),
            type %in% (dplyr::distinct(dplyr::filter(fields, instrument == "futures", book == "market"), type) %>%
                       purrr::flatten_chr())))
    stop("The parameter 'type' must be supplied as a scalar character vector; one of '",
         paste((dplyr::distinct(dplyr::filter(fields, instrument == "futures", book == "market"), type) %>%
                  purrr::flatten_chr()), collapse = "', '"), "'")

  if (! all(stringr::str_detect(c(start, end), "^[0-9]{4}-[0-9]{2}-[0-9]{2}$")))
    stop("The parameters 'start' and 'end' must be supplied as scalar character vectors of dates (yyyy-mm-dd)")

  if (! is.null(TS_positions))
    if (! all(is.integer(TS_positions))) stop("The parameters 'TS_positions' must be supplied as a vector of integers")

  if (! all(is.null(roll_days), is.null(roll_months)))
    if (! all(rlang::is_scalar_integer(roll_days), rlang::is_scalar_integer(roll_months)))
      stop("The parameters 'roll_days' and 'roll_months' must be supplied as scalar integer vectors")

  if (! all(is.null(roll_type), is.null(roll_adjustment)))
    if (! all(rlang::is_scalar_character(roll_type), rlang::is_scalar_character(roll_adjustment),
              roll_type %in% dplyr::filter(rolls, roll == "type")$symbol,
              roll_adjustment %in% dplyr::filter(rolls, roll == "adjustment")$symbol)
        )
      stop("The parameters 'roll_type' and 'roll_adjustment' must be supplied as scalar character vectors; one of '",
           paste(dplyr::filter(rolls, roll == "type")$symbol, collapse = "', '"), "' ('roll_type') or '",
           paste(dplyr::filter(rolls, roll == "adjustment")$symbol, collapse = "', '"), "' ('roll_adjustment')")

  if (! rlang::is_scalar_logical(verbose))
    stop("The parameter 'verbose' must be supplied as a scalar logical vector")

  switch(type,
         `term structure` = BBG_futures_TS(active_contract_tickers = active_contract_tickers, start = start,
                                           end = end, TS_positions = TS_positions, roll_type = roll_type,
                                           roll_days = roll_days, roll_months = roll_months,
                                           roll_adjustment = roll_adjustment, verbose = verbose, ...),
         `aggregate` = BBG_futures_aggregate(active_contract_tickers = active_contract_tickers, start = start,
                                             end = end, verbose = verbose, ...),
         stop("The parameters 'type' must be supplied as a scalar character vector:
              'term structure' or 'aggregate'.")
         )
}


#### storethat ####

#' Retrieves futures historical market data from a
#'   \href{https://github.com/bautheac/storethat/}{\pkg{storethat}} SQLite database.
#'
#'
#' @description Provided with a set of Bloomberg futures active contract tickers,
#'   term structure positions, roll parameters and a time period, retrieves the corresponding
#'   futures market historical data previously stored in a
#'   \href{https://github.com/bautheac/storethat/}{\pkg{storethat}} SQLite database.
#'
#'
#' @param file a scalar chatacter vector. Specifies the target
#'   \href{https://github.com/bautheac/storethat/}{\pkg{storethat}} SQLite database file.
#'
#' @param type a scalar character vector, 'term structure' or 'aggregate'. 'term structure'
#'   returns individual futures chain data for a selected portion of the term structure
#'   (specify desired positions in \code{TS_positions}) while 'aggregate' returns aggregated data
#'   over the whole term structure for the corresponding names (\code{active_contract_tickers}).
#'
#' @param active_contract_tickers a chatacter vector. Specifies the futures active contract
#'   Bloomberg tickers to query data for.
#'
#' @param start a scalar character vector. Specifies the starting date for the query in the
#'   following format: 'yyyy-mm-dd'.
#'
#' @param end a scalar character vector. Specifies the end date for the query in the
#'   following format: 'yyyy-mm-dd'.
#'
#' @param TS_positions an integer vector. Specifies the term structure positions to
#'   query data for.
#'
#' @param roll_type a scalar chatacter vector. Specifies roll type to use for term structure
#'   ticker construction. Must be one of 'A', 'B', 'D', 'F', 'N', 'O' or 'R'.
#'
#' @param roll_days a scalar integer vector. Specifies the day the roll should be done.
#'   Refers to the day of the month (\code{roll_type} = 'F') or the number of days before a
#'   reference date (\code{roll_type} = 'D', \code{roll_type} = 'N', \code{roll_type} = 'O',
#'   \code{roll_type} = 'R'). Works in tandem with \code{roll_months} below.
#'
#' @param roll_months a scalar integer vector. Specifies the month the roll should be done.
#'   Refers to the number of months before a reference date (\code{roll_type} = 'D',
#'   \code{roll_type} = 'N', \code{roll_type} = 'O', \code{roll_type} = 'R'). Works in tandem
#'   with \code{roll_days} above.
#'
#' @param roll_adjustment a scalar chatacter vector. Specifies roll adjustment method to use for
#'   term structure ticker construction. Must be one of 'D', 'N', 'R', or 'W'.
#'
#' @param verbose a logical scalar vector. Should progression messages be printed? Defaults to TRUE.
#'
#'
#' @return An S4 object of class \linkS4class{FuturesTS} (\code{type = 'term structure'}) or
#'   \linkS4class{FuturesAggregate} (\code{type = 'aggregate'}).
#'
#'
#' @seealso
#'
#'   \itemize{
#'
#'     \item{"GFUT <GO>" on a Bloomberg terminal.}
#'
#'     \item{The \link[BBGsymbols]{rolls} dataset in the
#'     \href{https://github.com/bautheac/BBGsymbols/}{\pkg{BBGsymbols}} package
#'     (\href{https://bautheac.github.io/finRes/}{\pkg{finRes}} suite) for details
#'     regarding the \code{roll_type} & \code{roll_adjustment} parameters.}
#'
#'     \item{The \link[BBGsymbols]{fields} dataset in the
#'     \href{https://github.com/bautheac/BBGsymbols/}{\pkg{BBGsymbols}} package
#'     for details on the Bloomnerg fields used here.}
#'
#'     \item{Helper datasets in the
#'     \href{https://github.com/bautheac/fewISOs/}{\pkg{fewISOs}} package
#'     (\href{https://bautheac.github.io/finRes/}{\pkg{finRes}} suite).}
#'
#'     \item{The \href{https://bautheac.github.io/finRes/}{\pkg{finRes}} suite,
#'     in particular the \href{https://github.com/bautheac/storethat/}{\pkg{storethat}}
#'     package.}
#'
#'   }
#'
#' @examples \dontrun{
#'
#'     storethat_futures_market(type = 'term structure',
#'       active_contract_tickers = c("W A Comdty", "KWA Comdty"),
#'       start = "2000-01-01", end = as.character(Sys.Date()),
#'       TS_positions = 1L:5L, roll_type = "A", roll_days = 0L,
#'       roll_months = 0L, roll_adjustment = "N")
#'
#'     storethat_futures_market(type = "aggregate",
#'       active_contract_tickers = c("W A Comdty", "KWA Comdty"),
#'       start = "2000-01-01", end = as.character(Sys.Date()))
#'
#'   }
#'
storethat_futures_market <- function(file, type, active_contract_tickers, start, end, TS_positions,
                                     roll_type, roll_days, roll_months, roll_adjustment, verbose){


  if (is.null(file)) file <- file.choose()
  else
    if (! all(rlang::is_scalar_character(file),
              stringr::str_detect(file, pattern = ".+storethat\\.sqlite$")))
      stop("Parameter 'file' must be supplied as a valid 'storethat' SQLite
           database file (ie. ~/storethat.sqlite)")


  con <- RSQLite::dbConnect(RSQLite::SQLite(), file)
  fields <- RSQLite::dbReadTable(con, "support_fields")

  tickers <- "SELECT ticker FROM tickers_futures;"
  tickers <- RSQLite::dbGetQuery(con, tickers)

  roll_types <- RSQLite::dbReadTable(con, "support_futures_roll_types")$symbol

  roll_adjustments <- RSQLite::dbReadTable(con, "support_futures_roll_adjustments")$symbol

  RSQLite::dbDisconnect(con)


  if (! all(rlang::is_scalar_character(type),
            type %in% unique(dplyr::filter(fields, instrument == "futures",
                                           book == "market")$type)))
    stop("The parameter 'type' must be supplied as a scalar character vector; one of '",
         paste(unique(dplyr::filter(fields, instrument == "futures",
                                    book == "market")$type),
               collapse = "', '"), "'")

  if (! all(active_contract_tickers %in% tickers$ticker))
    stop("The parameter 'active_contract_tickers' must be supplied as a character
         vector; one or more of '",
         paste(tickers$ticker, collapse = "', '"), "'")

  if (! all(stringr::str_detect(c(start, end), "^[0-9]{4}-[0-9]{2}-[0-9]{2}$")))
    stop("The parameters 'start' and 'end' must be supplied as scalar character
         vectors of dates (yyyy-mm-dd)")

  if (! is.null(TS_positions))
    if (! all(is.integer(TS_positions)))
      stop("The parameters 'TS_positions' must be supplied as a vector of integers")

  if (! all(is.null(roll_days), is.null(roll_months)))
    if (! all(rlang::is_scalar_integer(roll_days), rlang::is_scalar_integer(roll_months)))
      stop("The parameters 'roll_days' and 'roll_months' must be supplied as
           scalar integer vectors")

  if (! all(is.null(roll_type), is.null(roll_adjustment)))
    if (! all(rlang::is_scalar_character(roll_type),
              rlang::is_scalar_character(roll_adjustment),
              roll_type %in% roll_types, roll_adjustment %in% roll_adjustments))
      stop("The parameters 'roll_type' and 'roll_adjustment' must be supplied as
           scalar character vectors; one of '", paste(roll_types, collapse = "', '"),
           "' ('roll_type') or '", paste(roll_adjustments, collapse = "', '"),
           "' ('roll_adjustment')")

  if (! rlang::is_scalar_logical(verbose))
    stop("The parameter 'verbose' must be supplied as a scalar logical vector")


  switch(type,
         `term structure` = storethat_futures_TS(active_contract_tickers = active_contract_tickers, start = start, end = end,
                                                 TS_positions = TS_positions, roll_type = roll_type, roll_days = roll_days,
                                                 roll_months = roll_months, roll_adjustment = roll_adjustment,
                                                 verbose = verbose, file = file),
         `aggregate` = storethat_futures_aggregate(active_contract_tickers = active_contract_tickers, start = start,
                                                   end = end, verbose = verbose, file = file),
         stop("The parameters 'type' must be supplied as a scalar character vector:
              'term structure' or 'aggregate'.")
         )
}





### term structure ####

#### Bloomberg ####

#' Retrieves futures term structure historical data from Bloomberg.
#'
#'
#' @description Provided with a set of futures active contract Bloomberg tickers,
#'   term structure positions, roll parameters and a time period, queries Bloomberg
#'   for the corresponding term structure historical data.
#'
#'
#' @param active_contract_tickers a chatacter vector. Specifies the futures active
#'   contract Bloomberg tickers to query data for.
#'
#' @param start a scalar character vector. Specifies the starting date for the query
#'   in the following format: 'yyyy-mm-dd'.
#'
#' @param end a scalar character vector. Specifies the end date for the query in the
#'   following format: 'yyyy-mm-dd'.
#'
#' @param TS_positions an integer vector. Specifies the term structure positions to
#'   query data for.
#'
#' @param roll_type a scalar chatacter vector. Specifies roll type to use for term
#'   structure ticker construction. Must be one of 'A', 'B', 'D', 'F', 'N', 'O' or 'R'.
#'
#' @param roll_days a scalar integer vector. Specifies the day the roll should be
#'   done. Refers to the day of the month (\code{roll_type} = 'F') or the number of
#'   days before a reference date (\code{roll_type} = 'D', \code{roll_type} = 'N',
#'   \code{roll_type} = 'O', \code{roll_type} = 'R'). Works in tandem with
#'   \code{roll_months} below.
#'
#' @param roll_months a scalar integer vector. Specifies the month the roll should be
#'   done. Refers to the number of months before a reference date (\code{roll_type} = 'D',
#'   \code{roll_type} = 'N', \code{roll_type} = 'O', \code{roll_type} = 'R'). Works in
#'   tandem with \code{roll_days} above.
#'
#' @param roll_adjustment a scalar chatacter vector. Specifies roll adjustment method
#'   to use for term structure ticker construction. Must be one of 'D', 'N', 'R', or 'W'.
#'
#' @param verbose a logical scalar vector. Should progression messages be printed?
#'  Defaults to TRUE.
#'
#' @param ... optional parameters to pass to the \link[Rblpapi]{bdh} function from the
#' \href{http://dirk.eddelbuettel.com/code/rblpapi.html}{\pkg{Rblpapi}} package used
#'   for the query (\code{options} parameter).
#'
#'
#' @return An S4 object of class \linkS4class{FuturesTS}.
#'
#'
#' @seealso
#'   \itemize{
#'
#'     \item{"GFUT <GO>" on a Bloomberg terminal.}
#'
#'     \item{The \link[BBGsymbols]{rolls} dataset in the
#'     \href{https://github.com/bautheac/BBGsymbols/}{\pkg{BBGsymbols}} package
#'     (\href{https://bautheac.github.io/finRes/}{\pkg{finRes}} suite) for details
#'     regarding the \code{roll_type} & \code{roll_adjustment} parameters.}
#'     \item{The \link[BBGsymbols]{fields} dataset in the
#'     \href{https://github.com/bautheac/BBGsymbols/}{\pkg{BBGsymbols}} package
#'     for details on the Bloomnerg fields used here.}
#'
#'     \item{Helper datasets in the
#'     \href{https://github.com/bautheac/fewISOs/}{\pkg{fewISOs}} package
#'     (\href{https://bautheac.github.io/finRes/}{\pkg{finRes}} suite).}
#'
#'   }
#'
#'
#' @examples \dontrun{
#'
#'     BBG_futures_market(type = 'term structure',
#'       active_contract_tickers = c("W A Comdty", "KWA Comdty"),
#'       start = "2000-01-01", end = as.character(Sys.Date()),
#'       TS_positions = 1L:5L, roll_type = "A", roll_days = 0L,
#'       roll_months = 0L, roll_adjustment = "N")
#'
#'   }
#'
#'
#' @import BBGsymbols
#' @importFrom magrittr "%<>%"
BBG_futures_TS <- function(active_contract_tickers, start, end, TS_positions, roll_type, roll_days,
                           roll_months, roll_adjustment, verbose = T, ...){

  utils::data(list = c("fields", "rolls"), package = "BBGsymbols", envir = environment())

  data <- lapply(active_contract_tickers, function(y){
    tickers <- sapply(TS_positions, function(x) futures_ticker(y, TS_position = x, roll_type, roll_days,
                                                               roll_months, roll_adjustment))
    data <- BBG_pull_historical_market(tickers,
                                       fields = dplyr::filter(fields, instrument == "futures", book == "market",
                                                              type == "term structure") %>% dplyr::select(symbol) %>%
                                         purrr::flatten_chr(),
                                       start, end, ...)

    data <- if (! is.data.frame(data)) {
      lapply(names(data), function(x) {
        if (nrow(data[[x]]) > 0L) { data[[x]]$ticker <- x; data[[x]] }
        else NULL
        }) %>% data.table::rbindlist(use.names = TRUE)
    } else {
      if(nrow(data) < 1L) NULL
      else { data$ticker <- tickers; data }
    }
    data$`active contract ticker` <- y
    if (verbose) done(y); data
  }) %>%
    data.table::rbindlist(use.names = TRUE)

  data %<>%
    tidyr::gather(field, value, -c(`active contract ticker`, ticker, date)) %>%
    dplyr::select(`active contract ticker`, ticker, field, date, value) %>%
    dplyr::arrange(`active contract ticker`, ticker, field, date) %>%
    dplyr::filter(stats::complete.cases(.)) %>%
    dplyr::mutate(date = as.Date(date, origin = "1970-01-01"), value = as.numeric(value))

  if (nrow(data) == 0L) warning("No term structure data found.")

  active_contract_tickers <- dplyr::distinct(data, ticker = `active contract ticker`)

  term_structure_tickers <- dplyr::distinct(data, `active contract ticker`, ticker) %>%
    dplyr::mutate(`TS position` = stringr::str_extract(ticker, pattern = "(?<=^.{0,10})\\d(?=\\s[A-Z]:)"),
                  `roll type symbol` = stringr::str_extract(ticker, pattern = "(?<= )[A-Z](?=:)"),
                  `roll days` = stringr::str_extract(ticker, pattern = "(?<=:)\\d{2}(?=_)") %>% as.numeric(),
                  `roll months` = stringr::str_extract(ticker, pattern = "(?<=_)\\d(?=_)") %>% as.numeric(),
                  `roll adjustment symbol` = stringr::str_extract(ticker, pattern = "(?<=_)[A-Z](?= )"))

  fields <- dplyr::filter(fields, instrument == "futures", book == "market", type == "term structure")

  fields <- dplyr::distinct(data, `active contract ticker`, ticker, field) %>%
    dplyr::left_join(dplyr::select(fields, instrument, book, type, symbol), by = c("field" = "symbol")) %>%
    dplyr::select(`active contract ticker`, ticker, instrument, book, type, symbol = field) %>%
    dplyr::arrange(`active contract ticker`, ticker, instrument, book, type)

  methods::new("FuturesTS", active_contract_tickers = data.table::as.data.table(dplyr::arrange(active_contract_tickers)),
               term_structure_tickers = data.table::as.data.table(term_structure_tickers),
               fields = data.table::as.data.table(fields),
               data = data.table::as.data.table(dplyr::select(data, ticker, field, date, value)), call = match.call())
}


#### storethat ####

#' Retrieves futures term structure historical data from a
#'   \href{https://github.com/bautheac/storethat/}{\pkg{storethat}}
#'   SQLite database.
#'
#'
#' @description Provided with a set of Bloomberg futures active contract tickers,
#' term structure positions, roll parameters and a time period,
#'   retrieves the corresponding term structure historical data previously stored
#'   in a \href{https://github.com/bautheac/storethat/}{\pkg{storethat}} SQLite
#'   database.
#'
#'
#' @param file a scalar chatacter vector. Specifies the target
#'   \href{https://github.com/bautheac/storethat/}{\pkg{storethat}}
#'   SQLite database file.
#'
#' @param active_contract_tickers a chatacter vector. Specifies the futures active
#'   contract Bloomberg tickers to query data for.
#'
#' @param start a scalar character vector. Specifies the starting date for the query
#'   in the following format: 'yyyy-mm-dd'.
#'
#' @param end a scalar character vector. Specifies the end date for the query in the
#'   following format: 'yyyy-mm-dd'.
#'
#' @param TS_positions An integer vector. Specifies the term structure positions to
#'   query data for.
#'
#' @param roll_type a scalar chatacter vector. Specifies roll type to use for term
#'   structure ticker construction. Must be one of 'A', 'B', 'D', 'F', 'N', 'O' or 'R'.
#'
#' @param roll_days a scalar integer vector. Specifies the day the roll should be done.
#'   Refers to the day of the month (\code{roll_type} = 'F') or the number of days
#'   before a reference date (\code{roll_type} = 'D', \code{roll_type} = 'N',
#'   \code{roll_type} = 'O', \code{roll_type} = 'R'). Works in tandem with
#'   \code{roll_months} below.
#'
#' @param roll_months a scalar integer vector. Specifies the month the roll should be
#'   done. Refers to the number of months before a reference date (\code{roll_type} = 'D',
#'   \code{roll_type} = 'N', \code{roll_type} = 'O', \code{roll_type} = 'R'). Works in
#'   tandem with \code{roll_days} above.
#'
#' @param roll_adjustment a scalar chatacter vector. Specifies roll adjustment method
#'   to use for term structure ticker construction. Must be one of 'D', 'N', 'R', or 'W'.
#'
#' @param verbose a logical scalar vector. Should progression messages be printed?
#'   Defaults to TRUE.
#'
#'
#' @return An S4 object of class \linkS4class{FuturesTS}.
#'
#'
#' @seealso
#'
#'   \itemize{
#'
#'     \item{"GFUT <GO>" on a Bloomberg terminal.}
#'
#'     \item{The \link[BBGsymbols]{rolls} dataset in the
#'     \href{https://github.com/bautheac/BBGsymbols/}{\pkg{BBGsymbols}} package
#'     (\href{https://bautheac.github.io/finRes/}{\pkg{finRes}} suite) for details
#'     regarding the \code{roll_type} & \code{roll_adjustment} parameters.}
#'
#'     \item{The \link[BBGsymbols]{fields} dataset in the
#'     \href{https://github.com/bautheac/BBGsymbols/}{\pkg{BBGsymbols}} package
#'     for details on the Bloomnerg fields used here.}
#'
#'     \item{Helper datasets in the
#'     \href{https://github.com/bautheac/fewISOs/}{\pkg{fewISOs}} package
#'     (\href{https://bautheac.github.io/finRes/}{\pkg{finRes}} suite).}
#'
#'     \item{The \href{https://bautheac.github.io/finRes/}{\pkg{finRes}} suite,
#'     in particular the \href{https://github.com/bautheac/storethat/}{\pkg{storethat}}
#'     package.}
#'
#'   }
#'
#' @examples \dontrun{
#'
#'     storethat_futures_market(type = 'term structure',
#'       active_contract_tickers = c("W A Comdty", "KWA Comdty"),
#'       start = "2000-01-01", end = as.character(Sys.Date()),
#'       TS_positions = 1L:5L, roll_type = "A", roll_days = 0L,
#'       roll_months = 0L, roll_adjustment = "N")
#'
#'   }
#'
#' @importFrom magrittr "%<>%"
storethat_futures_TS <- function(file, active_contract_tickers, start, end, TS_positions,
                                 roll_type, roll_days, roll_months, roll_adjustment, verbose){


  con <- RSQLite::dbConnect(RSQLite::SQLite(), file)


  term_structure_tickers <- sapply(
    active_contract_tickers, function(y) sapply(
      TS_positions, function(x) {
        futures_ticker( y, TS_position = x, roll_type, roll_days, roll_months, roll_adjustment)
      }
    )
  )


  term_structure_tickers <- paste0("SELECT * FROM tickers_support_futures_ts WHERE ticker IN ('",
                                   paste(term_structure_tickers, collapse = "', '"), "');")
  term_structure_tickers <- RSQLite::dbGetQuery(con, term_structure_tickers)

  query <- paste0("SELECT id, ticker AS 'active contract ticker' FROM tickers_futures WHERE id IN (",
                  paste(term_structure_tickers$active_contract_ticker_id, collapse = ", "), ");")
  term_structure_tickers %<>% dplyr::left_join(RSQLite::dbGetQuery(con, query),
                                               by = c("active_contract_ticker_id" = "id")) %>%
    dplyr::select(id, active_contract_ticker_id, `active contract ticker`, ticker,
                  `TS position` = position, `roll type symbol` = roll_type_symbol,
                  `roll days` = roll_days, `roll months` = roll_months,
                  `roll adjustment symbol` = roll_adjustment_symbol)


  dates <- paste0("SELECT * FROM support_dates WHERE date >= '", start, "' AND date <= '", end, "';")
  dates <- RSQLite::dbGetQuery(con, dates)


  data <- lapply(unique(dates$period), function(z){

    query <- paste0("SELECT * FROM data_futures_ts_", z, " WHERE ticker_id IN (",
                    paste(term_structure_tickers$id, collapse = ", "),
                    ") AND date_id >= ", min(dates$id),
                    " AND date_id <= ", max(dates$id), ";")
    query <- RSQLite::dbGetQuery(con, query)

    if (verbose) done(paste0("Period ", data.table::first(dplyr::filter(dates, period == z)$date), "/",
                             data.table::last(dplyr::filter(dates, period == z)$date)))

    query

  }) %>% data.table::rbindlist()


  fields <- paste0("SELECT id, instrument, book, type, symbol FROM support_fields WHERE
                   instrument = 'futures' AND book = 'market' AND type = 'term structure';")
  fields <- RSQLite::dbGetQuery(con, fields)


  RSQLite::dbDisconnect(con)


  data %<>% dplyr::left_join(dplyr::select(term_structure_tickers, id, ticker),
                             by = c("ticker_id" = "id")) %>%
    dplyr::left_join(dplyr::select(dates, id, date), by = c("date_id" = "id")) %>%
    dplyr::left_join(fields, by = c("field_id" = "id")) %>%
    dplyr::select(ticker, field = symbol, date, value) %>%
    dplyr::mutate(date = as.Date(date), value = as.numeric(value)) %>%
    dplyr::arrange(ticker, field, date)


  fields <- dplyr::left_join(dplyr::distinct(data, ticker, symbol = field),
                             dplyr::select(fields, instrument, book, type, symbol),
                             by = "symbol") %>%
    dplyr::left_join(dplyr::select(term_structure_tickers, `active contract ticker`, ticker),
                     by = "ticker") %>%
    dplyr::select(`active contract ticker`, ticker, instrument, book, type, symbol)


  active_contract_tickers <- dplyr::distinct(term_structure_tickers, `active contract ticker`)


  methods::new("FuturesTS",
               active_contract_tickers = data.table::as.data.table(active_contract_tickers),
               term_structure_tickers = dplyr::select(term_structure_tickers,
                                                      -c(id, active_contract_ticker_id)) %>%
                 data.table::as.data.table(),
               fields = data.table::as.data.table(fields),
               data = data.table::as.data.table(data), call = match.call())
}




### aggregate ####

#### Bloomberg ####

#' Retrieves futures aggregate historical data from Bloomberg.
#'
#'
#' @description Provided with a set of futures active contract Bloomberg tickers and a time period,
#'   queries Bloomberg for the corresponding futures historical aggregate data. For each individual field,
#'   futures aggregate data represents the aggregation of the corresponding field values over all the
#'   corresponding term structure contracts.
#'
#'
#' @param active_contract_tickers a chatacter vector. Specifies the futures active contract
#'   Bloomberg tickers to query data for.
#'
#' @param start a scalar character vector. Specifies the starting date for the query in the
#'   following format: 'yyyy-mm-dd'.
#'
#' @param end a scalar character vector. Specifies the end date for the query in the following
#'   format: 'yyyy-mm-dd'.
#'
#' @param verbose a logical scalar vector. Should progression messages be printed? Defaults to TRUE.
#'
#' @param ... optional parameters to pass to the \link[Rblpapi]{bdh} function from the
#' \href{http://dirk.eddelbuettel.com/code/rblpapi.html}{\pkg{Rblpapi}} package used
#'   for the query (\code{options} parameter).
#'
#'
#' @return An S4 object of class \linkS4class{FuturesAggregate}.
#'
#'
#' @seealso
#'   \itemize{
#'
#'     \item{"GFUT <GO>" on a Bloomberg terminal.}
#'
#'     \item{The \link[BBGsymbols]{rolls} dataset in the
#'     \href{https://github.com/bautheac/BBGsymbols/}{\pkg{BBGsymbols}} package
#'     (\href{https://bautheac.github.io/finRes/}{\pkg{finRes}} suite) for details
#'     regarding the \code{roll_type} & \code{roll_adjustment} parameters.}
#'     \item{The \link[BBGsymbols]{fields} dataset in the
#'     \href{https://github.com/bautheac/BBGsymbols/}{\pkg{BBGsymbols}} package
#'     for details on the Bloomnerg fields used here.}
#'
#'     \item{Helper datasets in the
#'     \href{https://github.com/bautheac/fewISOs/}{\pkg{fewISOs}} package
#'     (\href{https://bautheac.github.io/finRes/}{\pkg{finRes}} suite).}
#'
#'   }
#'
#'
#' @examples \dontrun{
#'     BBG_futures_market(type = "aggregate",
#'       active_contract_tickers = c("W A Comdty", "KWA Comdty"),
#'       start = "2000-01-01", end = as.character(Sys.Date()))
#'   }
#'
#'
#' @import BBGsymbols
#' @importFrom magrittr "%<>%"
BBG_futures_aggregate <- function(active_contract_tickers, start, end, verbose, ...){

  utils::data(list = c("fields"), package = "BBGsymbols", envir = environment())

  data <- lapply(active_contract_tickers, function(x) {
    data <- BBG_pull_historical_market(x, fields = dplyr::filter(fields, instrument == "futures",
                                                                 book == "market", type == "aggregate") %>%
                                         dplyr::select(symbol) %>% purrr::flatten_chr(), start, end, ...) %>%
      dplyr::mutate(`active contract ticker` = x)
    if (verbose) done(x); data
  }) %>%
    data.table::rbindlist(use.names = TRUE)

  data %<>%
    tidyr::gather(field, value, -c(`active contract ticker`, date)) %>%
    dplyr::filter(stats::complete.cases(.)) %>%
    dplyr::arrange(`active contract ticker`, field, date) %>%
    dplyr::mutate(date = as.Date(date, origin = "1970-01-01"), value = as.numeric(value)) %>%
    dplyr::select(ticker = `active contract ticker`, field, date, value)

  active_contract_tickers <- dplyr::distinct(data, ticker)

  fields <- dplyr::filter(fields, instrument == "futures", book == "market", type == "aggregate")

  fields <- dplyr::distinct(data, ticker, field) %>%
    dplyr::left_join(dplyr::select(fields, instrument, book, type, symbol),
                     by = c("field" = "symbol")) %>%
    dplyr::select(ticker, instrument, book, type, symbol = field) %>%
    dplyr::arrange(ticker, instrument, book, type)

  if (nrow(data) == 0L) warning("No aggregate data found.")

  methods::new("FuturesAggregate",
               active_contract_tickers = data.table::as.data.table(dplyr::arrange(active_contract_tickers)),
               fields = data.table::as.data.table(fields), data = data.table::as.data.table(data),
               call = match.call())
}


#### storethat ####

#' Retrieves futures aggregate historical data from from a
#'   \href{https://github.com/bautheac/storethat/}{\pkg{storethat}} SQLite database.
#'
#'
#' @description Provided with a set of Bloomberg futures active contract tickers and
#'   a time period, retrieves the corresponding futures historical aggregate data previously
#'   stored in a \href{https://github.com/bautheac/storethat/}{\pkg{storethat}} SQLite
#'   database. For each individual field, futures aggregate data represents the aggregation
#'   of the corresponding field values over all the corresponding term structure contracts.
#'
#'
#' @param file a scalar chatacter vector. Specifies the target
#'   \href{https://github.com/bautheac/storethat/}{\pkg{storethat}} SQLite database file.
#'
#' @param active_contract_tickers a chatacter vector. Specifies the futures active contract
#'   Bloomberg tickers to query data for.
#'
#' @param start a scalar character vector. Specifies the starting date for the query in the
#'   following format: 'yyyy-mm-dd'.
#'
#' @param end a scalar character vector. Specifies the end date for the query in the
#'   following format: 'yyyy-mm-dd'.
#'
#' @param verbose a logical scalar vector. Should progression messages be printed?
#'   Defaults to TRUE.
#'
#'
#' @return An S4 object of class \linkS4class{FuturesAggregate}.
#'
#'
#' @seealso
#'
#'   \itemize{
#'
#'     \item{"GFUT <GO>" on a Bloomberg terminal.}
#'
#'     \item{The \link[BBGsymbols]{rolls} dataset in the
#'     \href{https://github.com/bautheac/BBGsymbols/}{\pkg{BBGsymbols}} package
#'     (\href{https://bautheac.github.io/finRes/}{\pkg{finRes}} suite) for details
#'     regarding the \code{roll_type} & \code{roll_adjustment} parameters.}
#'
#'     \item{The \link[BBGsymbols]{fields} dataset in the
#'     \href{https://github.com/bautheac/BBGsymbols/}{\pkg{BBGsymbols}} package
#'     for details on the Bloomnerg fields used here.}
#'
#'     \item{Helper datasets in the
#'     \href{https://github.com/bautheac/fewISOs/}{\pkg{fewISOs}} package
#'     (\href{https://bautheac.github.io/finRes/}{\pkg{finRes}} suite).}
#'
#'     \item{The \href{https://bautheac.github.io/finRes/}{\pkg{finRes}} suite,
#'     in particular the \href{https://github.com/bautheac/storethat/}{\pkg{storethat}}
#'     package.}
#'
#'   }
#'
#'
#' @examples \dontrun{
#'
#'     storethat_futures_market(type = "aggregate",
#'       active_contract_tickers = c("W A Comdty", "KWA Comdty"),
#'       start = "2000-01-01", end = as.character(Sys.Date()))
#'
#'   }
#'
#'
#' @importFrom magrittr "%<>%"
storethat_futures_aggregate <- function(file, active_contract_tickers, start, end, verbose){


  con <- RSQLite::dbConnect(RSQLite::SQLite(), file)


  active_contract_tickers <- paste0("SELECT * FROM tickers_futures WHERE ticker IN ('",
                                    paste(active_contract_tickers, collapse = "', '"), "');")
  active_contract_tickers <- RSQLite::dbGetQuery(con, active_contract_tickers)


  dates <- paste0("SELECT * FROM support_dates WHERE date >= '", start, "' AND date <= '",
                  end, "';")
  dates <- RSQLite::dbGetQuery(con, dates)


  data <- lapply(unique(dates$period), function(z){

    query <- paste0("SELECT * FROM data_futures_aggregate_", z, " WHERE ticker_id IN (",
                    paste(active_contract_tickers$id, collapse = ", "),
                    ") AND date_id >= ", min(dates$id), " AND date_id <= ", max(dates$id), ";")
    query <- RSQLite::dbGetQuery(con, query)

    if (verbose) done(paste0("Period ", data.table::first(dplyr::filter(dates, period == z)$date),
                             "/", data.table::last(dplyr::filter(dates, period == z)$date)))

    query

  }) %>% data.table::rbindlist()


  fields <- paste0("SELECT id, instrument, book, type, symbol FROM support_fields WHERE id IN (",
                   paste(unique(data$field_id), collapse = ", "), ");")
  fields <- RSQLite::dbGetQuery(con, fields)


  RSQLite::dbDisconnect(con)


  data %<>% dplyr::left_join(dplyr::select(active_contract_tickers, id, ticker), by = c("ticker_id" = "id")) %>%
    dplyr::left_join(dplyr::select(dates, id, date), by = c("date_id" = "id")) %>%
    dplyr::left_join(fields, by = c("field_id" = "id")) %>% dplyr::select(ticker, field = symbol, date, value) %>%
    dplyr::mutate(date = as.Date(date), value = as.numeric(value)) %>% dplyr::arrange(ticker, field, date)


  fields <- dplyr::left_join(dplyr::distinct(data, ticker, symbol = field),
                             dplyr::select(fields, instrument, book, type, symbol),
                             by = "symbol") %>%
    dplyr::left_join(dplyr::select(active_contract_tickers, ticker), by = "ticker") %>%
    dplyr::select(ticker, instrument, book, type, symbol)


  methods::new("FuturesAggregate", active_contract_tickers = data.table::as.data.table(tickers),
               fields = data.table::as.data.table(fields), data = data.table::as.data.table(data),
               call = match.call())
}


## CFTC ####

### global ####

#' Retrieves futures CFTC reports historical data.
#'
#'
#' @description Provided with a set of futures active contract Bloomberg tickers and a
#'   time period, queries Bloomberg for the corresponding futures CFTC reports
#'   historical data or retrieves it from an
#'   existing \href{https://github.com/bautheac/storethat/}{\pkg{storethat}}
#'   SQLite database.
#'
#'
#' @param source a scalar character vector. Specifies the data source for the query:
#'   "Bloomberg" or "storethat". Defaults to "Bloomberg".
#'
#' @param file a scalar chatacter vector. Optional parameter that specifies the
#'   target \href{https://github.com/bautheac/storethat/}{\pkg{storethat}} SQLite
#'   database file to retrieve data from.
#'
#' @param active_contract_tickers a chatacter vector. Specifies the futures active
#'   contract Bloomberg tickers to query data for.
#'
#' @param start a scalar character vector. Specifies the starting date for the query
#'   in the following format: 'yyyy-mm-dd'.
#'
#' @param end a scalar character vector. Specifies the end date for the query in the
#'   following format: 'yyyy-mm-dd'.
#'
#' @param verbose a logical scalar vector. Should progression messages be printed?
#'   Defaults to TRUE.
#'
#' @param ... optional parameters to pass to the \link[Rblpapi]{bdh} function from the
#' \href{http://dirk.eddelbuettel.com/code/rblpapi.html}{\pkg{Rblpapi}} package used
#'   for the query (\code{options} parameter).
#'
#'
#' @return An S4 object of class \linkS4class{FuturesCFTC}.
#'
#'
#' @seealso
#'
#'   \itemize{
#'
#'     \item{"GFUT <GO>" on a Bloomberg terminal.}
#'
#'     \item{The \link[BBGsymbols]{tickers_CFTC} dataset in the
#'     \href{https://github.com/bautheac/BBGsymbols/}{\pkg{BBGsymbols}} package
#'     (\href{https://bautheac.github.io/finRes/}{\pkg{finRes}} suite)
#'     for details on the Bloomnerg position tickers used here.}
#'
#'     \item{Helper datasets in the
#'     \href{https://github.com/bautheac/fewISOs/}{\pkg{fewISOs}} package
#'     (\href{https://bautheac.github.io/finRes/}{\pkg{finRes}} suite).}
#'
#'   }
#'
#'
#' @examples \dontrun{
#'
#'     BBG_CFTC <- pull_futures_CFTC(source = "Bloomberg",
#'       active_contract_tickers = c("W A Comdty", "KWA Comdty"),
#'       start = "2010-01-01", end = as.character(Sys.Date()))
#'
#'     storethat_CFTC <- pull_futures_CFTC(source = "storethat",
#'       active_contract_tickers = c("W A Comdty", "KWA Comdty"),
#'       start = "2010-01-01", end = as.character(Sys.Date()))
#'
#'   }
#'
#'
#' @import BBGsymbols
#' @importFrom magrittr "%<>%"
#'
#'
#' @export
pull_futures_CFTC <- function(source = "Bloomberg", active_contract_tickers, start, end,
                              verbose = T, file = NULL, ...){

  switch(source,
         Bloomberg = BBG_futures_CFTC(active_contract_tickers, start, end, verbose, ...),
         storethat = storethat_futures_CFTC(active_contract_tickers, start, end, file, verbose),
         stop("The parameters 'source' must be supplied as a scalar character vector:
              'Bloomberg' or 'storethat'.")
         )

}



### Bloomberg ####

#' Retrieves futures CFTC reports historical data from Bloomberg.
#'
#'
#' @description Provided with a set of futures active contract Bloomberg tickers and a
#'   time period, queries Bloomberg for the corresponding futures CFTC reports
#'   historical data.
#'
#'
#' @param active_contract_tickers a chatacter vector. Specifies the futures active
#'   contract Bloomberg tickers to query data for.
#'
#' @param start a scalar character vector. Specifies the starting date for the query
#'   in the following format: 'yyyy-mm-dd'.
#'
#' @param end a scalar character vector. Specifies the end date for the query in the
#'   following format: 'yyyy-mm-dd'.
#'
#' @param verbose a logical scalar vector. Should progression messages be printed?
#'   Defaults to TRUE.
#'
#' @param ... optional parameters to pass to the \link[Rblpapi]{bdh} function from the
#' \href{http://dirk.eddelbuettel.com/code/rblpapi.html}{\pkg{Rblpapi}} package used
#'   for the query (\code{options} parameter).
#'
#'
#' @return An S4 object of class \linkS4class{FuturesCFTC}.
#'
#'
#' @seealso
#'
#'   \itemize{
#'
#'     \item{"GFUT <GO>" on a Bloomberg terminal.}
#'
#'     \item{The \link[BBGsymbols]{tickers_CFTC} dataset in the
#'     \href{https://github.com/bautheac/BBGsymbols/}{\pkg{BBGsymbols}} package
#'     (\href{https://bautheac.github.io/finRes/}{\pkg{finRes}} suite)
#'     for details on the Bloomnerg position tickers used here.}
#'
#'     \item{Helper datasets in the
#'     \href{https://github.com/bautheac/fewISOs/}{\pkg{fewISOs}} package
#'     (\href{https://bautheac.github.io/finRes/}{\pkg{finRes}} suite).}
#'
#'   }
#'
#'
#' @examples \dontrun{
#'
#'     BBG_futures_CFTC(active_contract_tickers = c("W A Comdty", "KWA Comdty"),
#'       start = "2000-01-01", end = as.character(Sys.Date()))
#'
#'   }
#'
#'
#' @import BBGsymbols
#' @importFrom magrittr "%<>%"
BBG_futures_CFTC <- function(active_contract_tickers, start, end, verbose = T, ...){

  utils::data(list = c("fields", "tickers_CFTC"), package = "BBGsymbols", envir = environment())

  if (! is.character(active_contract_tickers))
    stop("The parameter 'active_contract_tickers' must be supplied as a character vector of
         futures active contract Bloomberg tickers")

  if (! all(stringr::str_detect(c(start, end), "^[0-9]{4}-[0-9]{2}-[0-9]{2}$")))
    stop("The parameters 'start' and 'end' must be supplied as scalar character vectors of
         dates (yyyy-mm-dd)")

  if (! rlang::is_scalar_logical(verbose))
    stop("The parameter 'verbose' must be supplied as a scalar logical vector")

  data <- lapply(active_contract_tickers, function(x) {
    tickers <- dplyr::filter(tickers_CFTC, `active contract ticker` == x) %>%
      dplyr::select(ticker) %>% purrr::flatten_chr()
    if (NROW(tickers) == 0L) stop(paste0("No CFTC data for ", x, "."))
    data <- BBG_pull_historical_market(tickers, fields = "PX_LAST", start, end, ...)

    data <- lapply(names(data), function(y) {
      if(nrow(data[[y]]) == 0L) NULL else dplyr::mutate(data[[y]], ticker = y)
    }) %>%
      data.table::rbindlist(use.names = TRUE)

    data %<>%
      dplyr::mutate(`active contract ticker` = x) %>%
      dplyr::left_join(dplyr::select(tickers_CFTC, format, underlying, `unit` = unit,
                                     participant, position, ticker), by = "ticker")
    if (verbose) done(x); data
  }) %>%
    data.table::rbindlist(use.names = TRUE) %>%
    dplyr::select(`active contract ticker`, ticker, format, underlying, `unit`,
                  participant, position, date, value = PX_LAST) %>%
    dplyr::filter(stats::complete.cases(.)) %>%
    dplyr::mutate(date = as.Date(date, origin = "1970-01-01"), value = as.numeric(value))

  if (nrow(data) == 0L) warning("No CFTC data found.")

  active_contract_tickers <- dplyr::distinct(data, `active contract ticker`)

  tickers <- dplyr::distinct(data, `active contract ticker`, ticker)

  methods::new("FuturesCFTC",
               active_contract_tickers = data.table::as.data.table(dplyr::arrange(active_contract_tickers)),
               cftc_tickers = data.table::as.data.table(tickers),
               data = data.table::as.data.table(dplyr::select(data, ticker, date, value)),
               call = match.call())
}

### storethat ####

#' Retrieves futures CFTC position historical data from from a
#'   \href{https://github.com/bautheac/storethat/}{\pkg{storethat}} SQLite database.
#'
#'
#' @description Provided with a set of Bloomberg futures active contract tickers
#'   and a time period, retrieves the corresponding futures CFTC position historical
#'   data previously stored in a
#'   \href{https://github.com/bautheac/storethat/}{\pkg{storethat}} SQLite database.
#'
#'
#' @param file a scalar chatacter vector. Specifies the target \pkg{storethat}
#'   SQLite database file.
#'
#' @param active_contract_tickers a chatacter vector. Specifies the futures active
#'   contract Bloomberg tickers to query data for.
#'
#' @param start a scalar character vector. Specifies the starting date for the query in
#'   the following format: 'yyyy-mm-dd'.
#'
#' @param end a scalar character vector. Specifies the end date for the query in the
#'   following format: 'yyyy-mm-dd'.
#'
#' @param verbose a logical scalar vector. Should progression messages be printed?
#'   Defaults to TRUE.
#'
#'
#' @return An S4 object of class \linkS4class{FuturesCFTC}.
#'
#'
#' @seealso
#'
#'   \itemize{
#'
#'     \item{"GFUT <GO>" on a Bloomberg terminal.}
#'
#'     \item{The \link[BBGsymbols]{tickers_CFTC} dataset in the
#'     \href{https://github.com/bautheac/BBGsymbols/}{\pkg{BBGsymbols}} package
#'     (\href{https://bautheac.github.io/finRes/}{\pkg{finRes}} suite) for details
#'     on the Bloomnerg position tickers used here.}
#'
#'     \item{Helper datasets in the
#'     \href{https://github.com/bautheac/fewISOs/}{\pkg{fewISOs}} package
#'     (\href{https://bautheac.github.io/finRes/}{\pkg{finRes}} suite).}
#'
#'     \item{The \href{https://bautheac.github.io/finRes/}{\pkg{finRes}} suite,
#'     in particular the \href{https://github.com/bautheac/storethat/}{\pkg{storethat}}
#'     package.}
#'
#'   }
#'
#' @examples \dontrun{
#'
#'     storethat_futures_CFTC(active_contract_tickers = c("W A Comdty", "KWA Comdty"),
#'       start = "2000-01-01", end = as.character(Sys.Date()))
#'
#'   }
#'
#'
#' @importFrom magrittr "%<>%"
storethat_futures_CFTC <- function(active_contract_tickers, start, end, file = NULL, verbose = T){


  if (is.null(file)) file <- file.choose()
  else
<<<<<<< HEAD
    if (! all(rlang::is_scalar_character(file),
              stringr::str_detect(file, pattern = ".+storethat\\.sqlite$")))
      stop("Parameter 'file' must be supplied as a valid 'storethat' SQLite
           database file (ie. ~/storethat.sqlite)")
=======
    if (! all(stringr::str_detect(file, pattern = ".+storethat\\.sqlite$")))
      stop("Parameter 'file' must be supplied as a valid 'storethat' SQLite database
           file (ie. ~/storethat.sqlite)")
>>>>>>> 6b8dbdb9


  con <- RSQLite::dbConnect(RSQLite::SQLite(), file)


  tickers <- "SELECT id, ticker FROM tickers_futures;"
  tickers <- RSQLite::dbGetQuery(con, tickers)
  if (! all(active_contract_tickers %in% tickers$ticker))
    stop("The parameter 'active_contract_tickers' must be supplied as a character
         vector; one or more of '", paste(tickers$ticker, collapse = "', '"), "'")

  tickers <- paste0("SELECT id, ticker FROM tickers_futures WHERE ticker IN ('",
                    paste(active_contract_tickers, collapse = "', '"), "');")
  tickers <- RSQLite::dbGetQuery(con, query)


  if (! all(stringr::str_detect(c(start, end), "^[0-9]{4}-[0-9]{2}-[0-9]{2}$")))
    stop("The parameters 'start' and 'end' must be supplied as scalar character vectors
         of dates (yyyy-mm-dd)")

  if (! rlang::is_scalar_logical(verbose))
    stop("The parameter 'verbose' must be supplied as a scalar logical vector")


  cftc_tickers <- paste0("SELECT * FROM tickers_support_futures_cftc WHERE
                         active_contract_ticker_id IN (",
                         paste(tickers$id, collapse = ", "), ");")
  cftc_tickers <- RSQLite::dbGetQuery(con, cftc_tickers) %>%
    dplyr::left_join(dplyr::select(tickers, id, `active contract ticker` = ticker),
                     by = c("active_contract_ticker_id" = "id")) %>%
    dplyr::select(id, active_contract_ticker_id, `active contract ticker`, ticker)


  dates <- paste0("SELECT * FROM support_dates WHERE date >= '", start, "' AND date <= '",
                  end, "';")
  dates <- RSQLite::dbGetQuery(con, dates)


  data <- lapply(unique(dates$period), function(z){

    query <- paste0("SELECT * FROM data_futures_cftc_", z, " WHERE ticker_id IN (",
                    paste(cftc_tickers$id, collapse = ", "),
                    ") AND date_id >= ", min(dates$id), " AND date_id <= ",
                    max(dates$id), ";")
    query <- RSQLite::dbGetQuery(con, query)

    if (verbose) done(paste0("Period ",
                             data.table::first(dplyr::filter(dates, period == z)$date), "/",
                             data.table::last(dplyr::filter(dates, period == z)$date)))

    query

  }) %>% data.table::rbindlist() %>%
    dplyr::mutate(field = "PX_LAST") %>%
    dplyr::left_join(dplyr::select(cftc_tickers, id, `active contract ticker`, ticker),
                     by = c("ticker_id" = "id")) %>%
    dplyr::left_join(dplyr::select(dates, id, date), by = c("date_id" = "id")) %>%
    dplyr::select(`active contract ticker`, ticker, field, date, value) %>%
    dplyr::mutate(date = as.Date(date), value = as.numeric(value)) %>%
    dplyr::arrange(`active contract ticker`, ticker, field, date)


  RSQLite::dbDisconnect(con)


  methods::new("FuturesCFTC",
               active_contract_tickers = dplyr::distinct(cftc_tickers, ticker = `active contract ticker`) %>%
                 data.table::as.data.table(),
               cftc_tickers = dplyr::select(cftc_tickers, -c(id, active_contract_ticker_id)) %>%
                 data.table::as.data.table(),
               data = data.table::as.data.table(data), call = match.call())
}





## info ####

### global ####

#' Retrieves futures series qualitative information.
#'
#'
#' @description Provided with a set of futures active contract Bloomberg tickers
#'   retrieves qualitative information on the corresponding futures series or
#'   retrieves it from an existing
#'   \href{https://github.com/bautheac/storethat/}{\pkg{storethat}} SQLite database..
#'
#'
#' @param source a scalar character vector. Specifies the data source for the query:
#'   "Bloomberg" or "storethat". Defaults to "Bloomberg".
#'
#' @param file a scalar chatacter vector. Optional parameter that specifies the
#'   target \href{https://github.com/bautheac/storethat/}{\pkg{storethat}} SQLite
#'   database file to retrieve data from.
#'
#' @param active_contract_tickers a chatacter vector. Specifies the futures active
#'   contract Bloomberg tickers to query data for.
#'
#' @param ... optional parameters to pass to the \link[Rblpapi]{bdp} function from the
#' \href{http://dirk.eddelbuettel.com/code/rblpapi.html}{\pkg{Rblpapi}} package used
#'   for the query (\code{options} parameter).
#'
#'
#' @return An S4 object of class \linkS4class{FuturesInfo}.
#'
#'
#' @seealso
#'
#'   \itemize{
#'
#'     \item{The \link[BBGsymbols]{fields} dataset in the
#'     \href{https://github.com/bautheac/BBGsymbols/}{\pkg{BBGsymbols}} package
#'      (\href{https://bautheac.github.io/finRes/}{\pkg{finRes}} suite) for
#'      details on the Bloomnerg fields used here.}
#'
#'     \item{Helper datasets in the
#'     \href{https://github.com/bautheac/fewISOs/}{\pkg{fewISOs}} and
#'     \href{https://github.com/bautheac/GICS/}{\pkg{GICS}} packages
#'     (\href{https://bautheac.github.io/finRes/}{\pkg{finRes}} suite).}
#'
#'   }
#'
#'
#' @examples \dontrun{
#'
#'     BBG_info <- pull_futures_info(source = "Bloomberg",
#'       active_contract_tickers = c("W A Comdty", "KWA Comdty"))
#'
#'     storethat_info <- pull_futures_info(source = "storethat",
#'       active_contract_tickers = c("W A Comdty", "KWA Comdty"))
#'
#'   }
#'
#'
#' @export
pull_futures_info <- function(source = "Bloomberg", active_contract_tickers, file = NULL, ...){

  switch(source,
         Bloomberg = BBG_futures_info(active_contract_tickers, ...),
         storethat = storethat_futures_info(file, active_contract_tickers),
         stop("The parameters 'source' must be supplied as a scalar character vector:
              'Bloomberg' or 'storethat'.")
  )

}


### Bloomberg ####

#' Retrieves futures series qualitative information from Bloomberg.
#'
#'
#' @description Provided with a set of futures active contract Bloomberg tickers
#'   retrieves qualitative information on the corresponding futures series.
#'
#'
#' @param active_contract_tickers a chatacter vector. Specifies the futures active
#'   contract Bloomberg tickers to query data for.
#'
#' @param ... optional parameters to pass to the \link[Rblpapi]{bdp} function from the
#' \href{http://dirk.eddelbuettel.com/code/rblpapi.html}{\pkg{Rblpapi}} package used
#'   for the query (\code{options} parameter).
#'
#'
#' @return An S4 object of class \linkS4class{FuturesInfo}.
#'
#'
#' @seealso
#'
#'   \itemize{
#'
#'     \item{The \link[BBGsymbols]{fields} dataset in the
#'     \href{https://github.com/bautheac/BBGsymbols/}{\pkg{BBGsymbols}} package
#'      (\href{https://bautheac.github.io/finRes/}{\pkg{finRes}} suite) for
#'      details on the Bloomnerg fields used here.}
#'
#'     \item{Helper datasets in the
#'     \href{https://github.com/bautheac/fewISOs/}{\pkg{fewISOs}} and
#'     \href{https://github.com/bautheac/GICS/}{\pkg{GICS}} packages
#'     (\href{https://bautheac.github.io/finRes/}{\pkg{finRes}} suite).}
#'
#'   }
#'
#'
#' @examples \dontrun{
#'
#'     BBG_futures_info(active_contract_tickers = c("W A Comdty", "KWA Comdty"))
#'
#'   }
BBG_futures_info <- function(active_contract_tickers, ...){

  utils::data(list = c("fields"), package = "BBGsymbols", envir = environment())

  fields <- dplyr::filter(fields, instrument == "futures", book == "info")

  con <- tryCatch({
    Rblpapi::blpConnect()
  }, error = function(e)
    stop("Unable to connect Bloomberg. Please open a Bloomberg session on this terminal",
         call. = FALSE))

  query <- Rblpapi::bdp(securities = active_contract_tickers,
                        fields = dplyr::select(fields, symbol) %>% purrr::flatten_chr(), con = con) %>%
    dplyr::mutate(ticker = row.names(.)) %>% dplyr::mutate_all(dplyr::funs(as.character)) %>%
    tidyr::gather(field, value, -ticker) %>% dplyr::mutate(field = forcats::as_factor(field)) %>%
    dplyr::arrange(ticker, field) %>% dplyr::mutate(field = as.character(field))

  fields <- dplyr::left_join(dplyr::distinct(query, ticker, symbol = field),
                             dplyr::select(fields, instrument, book, symbol),
                             by = "symbol") %>%
    dplyr::select(ticker, instrument, book, symbol)

  Rblpapi::blpDisconnect(con)

  methods::new("FuturesInfo", info = tibble::as.tibble(query),
               fields = data.table::as.data.table(fields), call = match.call())
}


### storethat ####

#' Retrieves futures series qualitative information from a
#' \href{https://github.com/bautheac/storethat/}{\pkg{storethat}} SQLite database.
#'
#'
#' @description Provided with a set of futures active contract Bloomberg tickers retrieves
#'   qualitative information on the corresponding futures series previously stored in a
#'   \href{https://github.com/bautheac/storethat/}{\pkg{storethat}} SQLite database.
#'
#'
#' @param file a scalar chatacter vector. Specifies the target \pkg{storethat} SQLite
#'   database file.
#'
#' @param active_contract_tickers a chatacter vector. Specifies the futures active contract
#'   Bloomberg tickers to query data for.
#'
#'
#' @return An S4 object of class \linkS4class{FuturesInfo}.
#'
#'
#' @seealso
#'
#'   \itemize{
#'
#'     \item{The \link[BBGsymbols]{fields} (\pkg{finRes} suite) dataset in the \pkg{BBGsymbols}
#'     package for details on the Bloomnerg fields used here.}
#'
#'     \item{Helper datasets in the \pkg{fewISOs} and \pkg{GICS} packages (\pkg{finRes} suite).}
#'
#'     \item{The \href{https://bautheac.github.io/finRes/}{\pkg{finRes}} suite,
#'     in particular the \href{https://github.com/bautheac/storethat/}{\pkg{storethat}}
#'     package.}
#'
#'   }
#'
#' @examples \dontrun{
#'
#'     storethat_futures_info(active_contract_tickers = c("W A Comdty", "KWA Comdty"))
#'
#'   }
storethat_futures_info <- function(active_contract_tickers, file = NULL){


  if (is.null(file)) file <- file.choose()
  else
    if (! all(rlang::is_scalar_character(file), stringr::str_detect(file, pattern = ".+storethat\\.sqlite$")))
      stop("Parameter 'file' must be supplied as a valid 'storethat' SQLite database file (ie. ~/storethat.sqlite)")


  con <- RSQLite::dbConnect(RSQLite::SQLite(), file)


  tickers <- "SELECT id, ticker FROM tickers_futures;"; tickers <- RSQLite::dbGetQuery(con, tickers)
  if (! all(active_contract_tickers %in% tickers$ticker))
    stop("The parameter 'active_contract_tickers' must be supplied as a character vector; one or more of '",
         paste(tickers$ticker, collapse = "', '"), "'")

  tickers <- paste0("SELECT id, ticker FROM tickers_futures WHERE ticker IN ('",
                    paste(active_contract_tickers, collapse = "', '"), "');")
  tickers <- RSQLite::dbGetQuery(con, query)


  data <- paste0("SELECT ticker_id, field_id, value FROM data_futures_info WHERE ticker_id IN (",
                 paste(tickers$id, collapse = ", "), ");")
  data <- RSQLite::dbGetQuery(con, data)


  fields <- paste0("SELECT id, instrument, book, symbol FROM support_fields WHERE instrument = 'futures'
                   AND book = 'info' AND id IN (", paste(unique(data$field_id), collapse = ", "), ");")
  fields <- RSQLite::dbGetQuery(con, fields)


  RSQLite::dbDisconnect(con)


  data <- dplyr::left_join(data, tickers, by = c("ticker_id" = "id")) %>%
    dplyr::left_join(fields, by = c("field_id" = "id")) %>%
    dplyr::select(ticker, symbol, value)


  fields <- dplyr::left_join(dplyr::distinct(data, ticker, symbol), fields, by = "symbol") %>%
    dplyr::select(ticker, instrument, book, symbol)


  methods::new("FuturesInfo", info = tibble::as.tibble(data),
               fields = data.table::as.data.table(fields), call = match.call())
}



# equity ####

## market ####

### global ####

#' Retrieves equity historical market data.
#'
#'
#' @description Provided with a set of equity Bloomberg tickers and a time period,
#'   queries Bloomberg for the corresponding equity historical market data or
#'   retrieves it from an existing
#'   \href{https://github.com/bautheac/storethat/}{\pkg{storethat}} SQLite database..
#'
#'
#' @param source a scalar character vector. Specifies the data source for the query:
#'   "Bloomberg" or "storethat". Defaults to "Bloomberg".
#'
#' @param file a scalar chatacter vector. Optional parameter that specifies the
#'   target \href{https://github.com/bautheac/storethat/}{\pkg{storethat}} SQLite
#'   database file to retrieve data from.
#'
#' @param tickers a chatacter vector. Specifies the equity Bloomberg tickers to query
#'   data for.
#'
#' @param start a scalar character vector. Specifies the starting date for the query
#'   in the following format: 'yyyy-mm-dd'.
#'
#' @param end a scalar character vector. Specifies the end date for the query in the
#'   following format: 'yyyy-mm-dd'.
#'
#' @param verbose a logical scalar vector. Should progression messages be printed?
#'   Defaults to TRUE.
#'
#' @param ... optional parameters to pass to the \link[Rblpapi]{bdh} function from the
#' \href{http://dirk.eddelbuettel.com/code/rblpapi.html}{\pkg{Rblpapi}} package used
#'   for the query (\code{options} parameter).
#'
#'
#' @return An S4 object of class \linkS4class{EquityMarket}.
#'
#'
#' @seealso
#'
#'   \itemize{
#'
#'     \item{The \link[BBGsymbols]{fields} dataset in the
#'     \href{https://github.com/bautheac/BBGsymbols/}{\pkg{BBGsymbols}} package
#'      (\href{https://bautheac.github.io/finRes/}{\pkg{finRes}} suite)
#'      for details on the Bloomnerg fields used here.}
#'
#'     \item{Helper datasets in the
#'     \href{https://github.com/bautheac/fewISOs/}{\pkg{fewISOs}} and
#'     \href{https://github.com/bautheac/GICS/}{\pkg{GICS}} packages
#'     (\href{https://bautheac.github.io/finRes/}{\pkg{finRes}} suite).}
#'
#'   }
#'
#'
#' @examples \dontrun{
#'
#'     BBG_mkt <- pull_equity_market(source = "Bloomberg",
#'       tickers = c("BP/ LN Equity", "WEIR LN Equity"),
#'       start = "2000-01-01", end = as.character(Sys.Date()))
#'
#'     storethat_mkt <- pull_equity_market(source = "storethat",
#'       tickers = c("BP/ LN Equity", "WEIR LN Equity"),
#'       start = "2000-01-01", end = as.character(Sys.Date()))
#'
#'   }
#'
#'
#' @import BBGsymbols
#' @importFrom magrittr "%<>%"
#'
#' @export
pull_equity_market <- function(source = "Bloomberg", tickers, start, end,
                               verbose = T, file = NULL, ...){

  switch(source,
         Bloomberg = BBG_equity_market(tickers, start, end, verbose, ...),
         storethat = storethat_equity_market(file, tickers, start, end, verbose),
         stop("The parameters 'source' must be supplied as a scalar character vector:
              'Bloomberg' or 'storethat'.")
  )

}


### Bloomberg ####

#' Retrieves equity historical market data from Bloomberg.
#'
#'
#' @description Provided with a set of equity Bloomberg tickers and a time period,
#'   queries Bloomberg for the corresponding equity historical market data.
#'
#'
#' @param tickers a chatacter vector. Specifies the equity Bloomberg tickers to query
#'   data for.
#'
#' @param start a scalar character vector. Specifies the starting date for the query
#'   in the following format: 'yyyy-mm-dd'.
#'
#' @param end a scalar character vector. Specifies the end date for the query in the
#'   following format: 'yyyy-mm-dd'.
#'
#' @param verbose a logical scalar vector. Should progression messages be printed?
#'   Defaults to TRUE.
#'
#' @param ... optional parameters to pass to the \link[Rblpapi]{bdh} function from the
#' \href{http://dirk.eddelbuettel.com/code/rblpapi.html}{\pkg{Rblpapi}} package used
#'   for the query (\code{options} parameter).
#'
#'
#' @return An S4 object of class \linkS4class{EquityMarket}.
#'
#'
#' @seealso
#'
#'   \itemize{
#'
#'     \item{The \link[BBGsymbols]{fields} dataset in the
#'     \href{https://github.com/bautheac/BBGsymbols/}{\pkg{BBGsymbols}} package
#'      (\href{https://bautheac.github.io/finRes/}{\pkg{finRes}} suite)
#'      for details on the Bloomnerg fields used here.}
#'
#'     \item{Helper datasets in the
#'     \href{https://github.com/bautheac/fewISOs/}{\pkg{fewISOs}} and
#'     \href{https://github.com/bautheac/GICS/}{\pkg{GICS}} packages
#'     (\href{https://bautheac.github.io/finRes/}{\pkg{finRes}} suite).}
#'
#'   }
#'
#'
#' @examples \dontrun{
#'
#'     BBG_equity_market(tickers = c("BP/ LN Equity", "WEIR LN Equity"),
#'       start = "2000-01-01", end = as.character(Sys.Date()))
#'
#'   }
#'
#'
#' @import BBGsymbols
#' @importFrom magrittr "%<>%"
BBG_equity_market <- function(tickers, start, end, verbose = T, ...){

  utils::data(list = c("fields"), package = "BBGsymbols", envir = environment())

  if (! is.character(tickers))
    stop("The parameter 'tickers' must be supplied as a character vector of
         equity Bloomberg tickers")

  if (! all(stringr::str_detect(c(start, end), "^[0-9]{4}-[0-9]{2}-[0-9]{2}$")))
    stop("The parameters 'start' and 'end' must be supplied as scalar character
         vectors of dates (yyyy-mm-dd)")

  if (! rlang::is_scalar_logical(verbose))
    stop("The parameter 'verbose' must be supplied as a scalar logical vector")

  data <- lapply(tickers, function(x) {
    data <- BBG_pull_historical_market(x, fields = dplyr::filter(fields, instrument == "equity", book == "market") %>%
                                         dplyr::select(symbol) %>% purrr::flatten_chr(),
                                       start, end, ...) %>%
      dplyr::mutate(ticker = x)
    if (verbose) done(x); data
  }) %>%
    data.table::rbindlist(use.names = TRUE)

  data %<>%
    tidyr::gather(field, value, -c(ticker, date)) %>% dplyr::filter(stats::complete.cases(.)) %>%
    dplyr::select(ticker, field, date, value) %>%
    dplyr::mutate(date = as.Date(date, origin = "1970-01-01"), value = as.numeric(value)) %>%
    dplyr::arrange(ticker, field, date)

  if (nrow(data) == 0L) warning("No market data found.")

  tickers <- dplyr::distinct(data, ticker)

  fields <- dplyr::filter(fields, instrument == "equity", book == "market")

  fields <- dplyr::distinct(data, ticker, field) %>%
    dplyr::left_join(dplyr::select(fields, instrument, book, symbol), by = c("field" = "symbol")) %>%
    dplyr::select(ticker, instrument, book, symbol = field) %>% dplyr::arrange(ticker, instrument, book)

  methods::new("EquityMarket", tickers = data.table::as.data.table(dplyr::arrange(tickers)),
               fields = data.table::as.data.table(fields), data = data.table::as.data.table(data), call = match.call())
}

### storethat ####

#' Retrieves equity historical market data from a
#'   \href{https://github.com/bautheac/storethat/}{\pkg{storethat}}
#'   SQLite database.
#'
#'
#' @description Provided with a set of Bloomberg equity tickers and a time period, retrieves the
#'   corresponding equity historical market data previously stored in
#'   \href{https://github.com/bautheac/storethat/}{\pkg{storethat}} SQLite database SQLite database.
#'
#'
#' @param file a scalar chatacter vector. Specifies the target \pkg{storethat} SQLite database file.
#'
#' @param tickers a chatacter vector. Specifies the equity Bloomberg tickers to query data for.
#'
#' @param start a scalar character vector. Specifies the starting date for the query in the following
#'   format: 'yyyy-mm-dd'.
#'
#' @param end a scalar character vector. Specifies the end date for the query in the following
#'   format: 'yyyy-mm-dd'.
#'
#' @param verbose a logical scalar vector. Should progression messages be printed? Defaults to TRUE.
#'
#'
#' @return An S4 object of class \linkS4class{EquityMarket}.
#'
#'
#' @seealso
#'
#'   \itemize{
#'
#'     \item{The \link[BBGsymbols]{fields} dataset in the
#'     \href{https://github.com/bautheac/BBGsymbols/}{\pkg{BBGsymbols}} package
#'      (\href{https://bautheac.github.io/finRes/}{\pkg{finRes}} suite) for details on the
#'      Bloomnerg fields used here.}
#'
#'     \item{Helper datasets in the \href{https://github.com/bautheac/fewISOs/}{\pkg{fewISOs}} and
#'     \href{https://github.com/bautheac/GICS/}{\pkg{GICS}} packages
#'     (\href{https://bautheac.github.io/finRes/}{\pkg{finRes}} suite).}
#'
#'     \item{The \href{https://bautheac.github.io/finRes/}{\pkg{finRes}} suite,
#'     in particular the \href{https://github.com/bautheac/storethat/}{\pkg{storethat}}
#'     package.}
#'
#'   }
#'
#'
#' @examples \dontrun{
#'
#'     storethat_equity_market(tickers = c("BP/ LN Equity", "WEIR LN Equity"),
#'       start = "2000-01-01", end = as.character(Sys.Date()))
#'
#'   }
#'
#'
#' @importFrom magrittr "%<>%"
storethat_equity_market <- function(file, tickers, start, end, verbose){


  if (is.null(file)) file <- file.choose()
  else
    if (! all(rlang::is_scalar_character(file),
              stringr::str_detect(file, pattern = ".+storethat\\.sqlite$")))
      stop("Parameter 'file' must be supplied as a valid 'storethat' SQLite database
           file (ie. ~/storethat.sqlite)")


  con <- RSQLite::dbConnect(RSQLite::SQLite(), file)


  query <- "SELECT id, ticker FROM tickers_equity;"; query <- RSQLite::dbGetQuery(con, query)
  if (! all(tickers %in% query$ticker))
    stop("The parameter 'tickers' must be supplied as a character vector; one or more of '",
         paste(query$ticker, collapse = "', '"), "'")

  query <- paste0("SELECT id, ticker FROM tickers_equity WHERE ticker IN ('",
                  paste(tickers, collapse = "', '"), "');")
  tickers <- RSQLite::dbGetQuery(con, query)

  if (! all(stringr::str_detect(c(start, end), "^[0-9]{4}-[0-9]{2}-[0-9]{2}$")))
    stop("The parameters 'start' and 'end' must be supplied as scalar character vectors of dates
         (yyyy-mm-dd)")

  if (! rlang::is_scalar_logical(verbose))
    stop("The parameter 'verbose' must be supplied as a scalar logical vector")


  dates <- paste0("SELECT * FROM support_dates WHERE date >= '", start, "' AND date <= '", end, "';")
  dates <- RSQLite::dbGetQuery(con, dates)


  data <- lapply(unique(dates$period), function(z){

    query <- paste0("SELECT * FROM data_equity_market_", z, " WHERE ticker_id IN (",
                    paste(tickers$id, collapse = ", "),
                    ") AND date_id >= ", min(dates$id), " AND date_id <= ", max(dates$id), ";")
    query <- RSQLite::dbGetQuery(con, query)

    if (verbose) done(paste0("Period ", data.table::first(dplyr::filter(dates, period == z)$date), "/",
                             data.table::last(dplyr::filter(dates, period == z)$date)))

    query

  }) %>% data.table::rbindlist()


  fields <- paste0("SELECT id, instrument, book, symbol FROM support_fields WHERE instrument =
                   'equity' AND book = 'market' AND id IN (",
                   paste(unique(data$field_id), collapse = ", "), ");")
  fields <- RSQLite::dbGetQuery(con, fields)


  RSQLite::dbDisconnect(con)


  data %<>% dplyr::left_join(dplyr::select(tickers, id, ticker), by = c("ticker_id" = "id")) %>%
    dplyr::left_join(dplyr::select(dates, id, date), by = c("date_id" = "id")) %>%
    dplyr::left_join(fields, by = c("field_id" = "id")) %>%
    dplyr::select(ticker, field = symbol, date, value) %>%
    dplyr::mutate(date = as.Date(date), value = as.numeric(value)) %>%
    dplyr::arrange(ticker, field, date)


  fields <- dplyr::left_join(dplyr::distinct(data, ticker, symbol = field),
                             dplyr::select(fields, instrument, book, symbol),
                             by = "symbol") %>%
    dplyr::select(ticker, instrument, book, symbol) %>% dplyr::arrange(ticker, instrument, book)

  methods::new("EquityMarket", tickers = data.table::as.data.table(dplyr::distinct(tickers, ticker)),
               fields = data.table::as.data.table(fields),
               data = data.table::as.data.table(data), call = match.call())
}





## book ####

### global ####

#' Retrieves equity historical book data.
#'
#'
#' @description Retrieves equity historical book data from Bloomberg. Books include
#'   'key stats', 'income statement', 'balance sheet', 'cash flow statement' and
#'   'ratios' or retrieves it from an existing
#'   \href{https://github.com/bautheac/storethat/}{\pkg{storethat}} SQLite database.
#'
#'
#' @param source a scalar character vector. Specifies the data source for the query:
#'   "Bloomberg" or "storethat". Defaults to "Bloomberg".
#'
#' @param file a scalar chatacter vector. Optional parameter that specifies the
#'   target \href{https://github.com/bautheac/storethat/}{\pkg{storethat}} SQLite
#'   database file to retrieve data from.
#'
#' @param book a scalar chatacter vector, 'key stats', 'income statement', 'balance sheet',
#'   'cash flow statement' or 'ratios'.
#'
#' @param tickers a chatacter vector. Specifies the Bloomberg equity tickers to query data for.
#'
#' @param start a scalar character vector. Specifies the starting date for the query in the
#'   following format: 'yyyy-mm-dd'.
#'
#' @param end a scalar character vector. Specifies the end date for the query in the
#'   following format: 'yyyy-mm-dd'.
#'
#' @param verbose a logical scalar vector. Should progression messages be printed?
#'   Defaults to TRUE.
#'
#' @param ... optional parameters to pass to the \link[Rblpapi]{bdh} function from the
#' \href{http://dirk.eddelbuettel.com/code/rblpapi.html}{\pkg{Rblpapi}} package used
#'   for the query (\code{options} parameter).
#'
#'
#' @return An S4 object of class \linkS4class{EquityKS} (\code{book = 'key stats'}),
#'   \linkS4class{EquityIS} (\code{book = 'income statement'}), \\linkS4class{EquityBS}
#'   (\code{book = 'balance sheet'}), \linkS4class{EquityCF}
#'   (\code{book = 'cash flow statement'}), \linkS4class{EquityRatios} (\code{book = 'ratios'}).
#'
#'
#' @seealso
#'
#'   \itemize{
#'
#'     \item{The \link[BBGsymbols]{fields} dataset in the
#'     \href{https://github.com/bautheac/BBGsymbols/}{\pkg{BBGsymbols}} package
#'      (\href{https://bautheac.github.io/finRes/}{\pkg{finRes}} suite) for
#'      details on the Bloomnerg fields used here.}
#'
#'     \item{Helper datasets in the
#'     \href{https://github.com/bautheac/fewISOs/}{\pkg{fewISOs}} and
#'     \href{https://github.com/bautheac/GICS/}{\pkg{GICS}} packages
#'     (\href{https://bautheac.github.io/finRes/}{\pkg{finRes}} suite).}
#'
#'   }
#'
#'
#' @examples \dontrun{
#'
#'     BBG_KS <- pull_equity_books(source = "Bloomberg", book = 'key stats',
#'       tickers = c("BP/ LN Equity", "WEIR LN Equity"), start = "2000-01-01",
#'       end = as.character(Sys.Date()))
#'
#'     BBG_PL <- pull_equity_books(source = "Bloomberg", book = 'income statement',
#'       tickers = c("BP/ LN Equity", "WEIR LN Equity"), start = "2000-01-01",
#'       end = as.character(Sys.Date()))
#'
#'     BBG_BS <- pull_equity_books(source = "Bloomberg", book = 'balance sheet',
#'       tickers = c("BP/ LN Equity", "WEIR LN Equity"), start = "2000-01-01",
#'       end = as.character(Sys.Date()))
#'
#'     BBG_CF <- pull_equity_books(source = "Bloomberg", book = 'cash flow statement',
#'       tickers = c("BP/ LN Equity", "WEIR LN Equity"), start = "2000-01-01",
#'       end = as.character(Sys.Date()))
#'
#'     BBG_R <- pull_equity_books(source = "Bloomberg", book = 'ratios',
#'       tickers = c("BP/ LN Equity", "WEIR LN Equity"), start = "2000-01-01",
#'       end = as.character(Sys.Date()))
#'
#'     storethat_KS <- pull_equity_books(source = "storethat", file = "~/storethat.sqlite",
#'       book = 'key stats', tickers = c("BP/ LN Equity", "WEIR LN Equity"),
#'       start = "2000-01-01", end = as.character(Sys.Date()))
#'
#'     storethat_PL <- pull_equity_books(source = "storethat", book = 'income statement',
#'       tickers = c("BP/ LN Equity", "WEIR LN Equity"), start = "2000-01-01",
#'       end = as.character(Sys.Date()))
#'
#'     storethat_BS <- pull_equity_books(source = "storethat", file = "~/storethat.sqlite",
#'       book = 'balance sheet', tickers = c("BP/ LN Equity", "WEIR LN Equity"),
#'       start = "2000-01-01", end = as.character(Sys.Date()))
#'
#'     storethat_CF <- pull_equity_books(source = "storethat", book = 'cash flow statement',
#'       tickers = c("BP/ LN Equity", "WEIR LN Equity"), start = "2000-01-01",
#'       end = as.character(Sys.Date()))
#'
#'     storethat_R <- pull_equity_books(source = "storethat",  file = "~/storethat.sqlite",
#'       book = 'ratios', tickers = c("BP/ LN Equity", "WEIR LN Equity"),
#'       start = "2000-01-01", end = as.character(Sys.Date()))
#'
#'
#'   }
#'
#'
#' @import BBGsymbols
#'
#'
#' @export
pull_equity_book <- function(source = "Bloomberg", book, tickers, start, end,
                             verbose = T, file = NULL, ...){

  switch(source,
         Bloomberg = BBG_equity_book(book, tickers, start, end, verbose, ...),
         storethat = storethat_equity_book(file, book, tickers, start, end, verbose),
         stop("The parameters 'source' must be supplied as a scalar character vector:
              'Bloomberg' or 'storethat'.")
  )

}


### Bloomberg ####

#' Retrieves equity historical book data from Bloomberg.
#'
#'
#' @description Retrieves equity historical book data from Bloomberg. Books include
#'   'key stats', 'income statement', 'balance sheet', 'cash flow statement' and 'ratios'.
#'
#'
#' @param book a scalar chatacter vector, 'key stats', 'income statement', 'balance sheet',
#'   'cash flow statement' or 'ratios'.
#'
#' @param tickers a chatacter vector. Specifies the Bloomberg equity tickers to query data for.
#'
#' @param start a scalar character vector. Specifies the starting date for the query in the
#'   following format: 'yyyy-mm-dd'.
#'
#' @param end a scalar character vector. Specifies the end date for the query in the
#'   following format: 'yyyy-mm-dd'.
#'
#' @param verbose a logical scalar vector. Should progression messages be printed?
#'   Defaults to TRUE.
#'
#' @param ... optional parameters to pass to the \link[Rblpapi]{bdh} function from the
#' \href{http://dirk.eddelbuettel.com/code/rblpapi.html}{\pkg{Rblpapi}} package used
#'   for the query (\code{options} parameter).
#'
#'
#' @return An S4 object of class \linkS4class{EquityKS} (\code{book = 'key stats'}),
#'   \linkS4class{EquityIS} (\code{book = 'income statement'}), \\linkS4class{EquityBS}
#'   (\code{book = 'balance sheet'}), \linkS4class{EquityCF}
#'   (\code{book = 'cash flow statement'}), \linkS4class{EquityRatios} (\code{book = 'ratios'}).
#'
#'
#' @seealso
#'
#'   \itemize{
#'
#'     \item{The \link[BBGsymbols]{fields} dataset in the
#'     \href{https://github.com/bautheac/BBGsymbols/}{\pkg{BBGsymbols}} package
#'      (\href{https://bautheac.github.io/finRes/}{\pkg{finRes}} suite) for
#'      details on the Bloomnerg fields used here.}
#'
#'     \item{Helper datasets in the
#'     \href{https://github.com/bautheac/fewISOs/}{\pkg{fewISOs}} and
#'     \href{https://github.com/bautheac/GICS/}{\pkg{GICS}} packages
#'     (\href{https://bautheac.github.io/finRes/}{\pkg{finRes}} suite).}
#'
#'   }
#'
#'
#' @examples \dontrun{
#'
#'     BBG_KS <- BBG_equity_books(book = 'key stats',
#'       tickers = c("BP/ LN Equity", "WEIR LN Equity"),
#'       start = "2000-01-01", end = as.character(Sys.Date()))
#'
#'     BBG_PL<- BBG_equity_books(book = 'income statement',
#'       tickers = c("BP/ LN Equity", "WEIR LN Equity"),
#'       start = "2000-01-01", end = as.character(Sys.Date()))
#'
#'     BBG_BS <- BBG_equity_books(book = 'balance sheet',
#'       tickers = c("BP/ LN Equity", "WEIR LN Equity"),
#'       start = "2000-01-01", end = as.character(Sys.Date()))
#'
#'     BBG_CF <- BBG_equity_books(book = 'cash flow statement',
#'       tickers = c("BP/ LN Equity", "WEIR LN Equity"),
#'       start = "2000-01-01", end = as.character(Sys.Date()))
#'
#'     BBG_R <- BBG_equity_books(book = 'ratios',
#'       tickers = c("BP/ LN Equity", "WEIR LN Equity"),
#'       start = "2000-01-01", end = as.character(Sys.Date()))
#'
#'   }
#'
#'
#' @import BBGsymbols
BBG_equity_book <- function(book, tickers, start, end, verbose = T, ...){


  utils::data(list = c("fields"), package = "BBGsymbols", envir = environment())


  if (! all(rlang::is_scalar_character(book),
            book %in% (dplyr::filter(fields, instrument == "equity",
                                     ! book %in% c("info", "market")) %>%
                       dplyr::distinct(book) %>% purrr::flatten_chr())))
    stop("The parameter book' must be supplied as a scalar character vector; one of '",
         paste(dplyr::filter(fields, instrument == "equity", book != "market") %>%
                 dplyr::distinct(book) %>% purrr::flatten_chr(), collapse = "', '"), "'")

  if (! is.character(tickers))
    stop("The parameter 'tickers' must be supplied as a character vector of equity
         Bloomberg tickers")

  if (! all(stringr::str_detect(c(start, end), "^[0-9]{4}-[0-9]{2}-[0-9]{2}$")))
    stop("The parameters 'start' and 'end' must be supplied as scalar character
         vectors of dates (yyyy-mm-dd)")

  if (! rlang::is_scalar_logical(verbose))
    stop("The parameter 'verbose' must be supplied as a scalar logical vector (TRUE or FALSE)")

  if (! "periodicitySelection" %in% names(list(...)))
    utils::modifyList(list(...), list(periodicitySelection = "MONTHLY"))


  symbols <- dplyr::filter(fields, instrument == "equity", book == !! book)


  data <- lapply(unique(symbols$symbol), function(x) {
    data <- BBG_pull_historical_books(tickers = tickers, field = x, start, end, ...)
    if (verbose) done(x); data
  }) %>%
    data.table::rbindlist(use.names = TRUE) %>% dplyr::filter(stats::complete.cases(.)) %>%
    dplyr::arrange(ticker, field, date) %>%
    dplyr::select(ticker, field, date, value) %>%
    dplyr::mutate(date = as.Date(date, origin = "1970-01-01"), value = as.numeric(value))

  if (nrow(data) == 0L) warning(paste("No", book, "data found.", sep = " "))

  tickers <- dplyr::distinct(data, ticker)

  fields <- dplyr::filter(fields, instrument == "equity", book == !! book)

  fields <- dplyr::distinct(data, ticker, field) %>%
    dplyr::left_join(dplyr::select(fields, instrument, book, type, section, subsection, symbol),
                     by = c("field" = "symbol")) %>%
    dplyr::select(ticker, instrument, book, type, section, subsection, symbol = field) %>%
    dplyr::arrange(ticker, instrument, book, type, section, subsection)

  methods::new(dplyr::case_when(book == "key stats" ~ "EquityKS", book == "balance sheet" ~ "EquityBS",
                                book == "cash flow statement" ~ "EquityCF",
                                book == "income statement" ~ "EquityIS", book == "ratios" ~ "EquityRatios"),
               tickers = data.table::as.data.table(dplyr::arrange(tickers)), fields = data.table::as.data.table(fields),
               data = data.table::as.data.table(data), call = match.call())
}


### storethat ####

#' Retrieves equity historical book data from a
#'   \href{https://github.com/bautheac/storethat/}{\pkg{storethat}} SQLite database.
#'
#'
#' @description Retrieve equity historical book data previously stored in a
#'   \href{https://github.com/bautheac/storethat/}{\pkg{storethat}} SQLite database.
#'   Books include 'key stats', 'income statement', 'balance sheet',
#'   'cash flow statement' and 'ratios'.
#'
#'
#' @param file a scalar chatacter vector. Specifies the target \pkg{storethat}
#'   SQLite database file.
#'
#' @param book a scalar chatacter vector, 'key stats', 'income statement',
#'   'balance sheet', 'cash flow statement' or 'ratios'.
#'
#' @param tickers a chatacter vector. Specifies the Bloomberg equity tickers
#'   to query data for.
#'
#' @param start a scalar character vector. Specifies the starting date for the query
#'   in the following format: 'yyyy-mm-dd'.
#'
#' @param end a scalar character vector. Specifies the end date for the query in the
#'   following format: 'yyyy-mm-dd'.
#'
#' @param verbose a logical scalar vector. Should progression messages be printed?
#'   Defaults to TRUE.
#'
#'
#' @return An S4 object of class \linkS4class{EquityKS} (\code{book = 'key stats'}),
#'   \linkS4class{EquityIS} (\code{book = 'income statement'}), \\linkS4class{EquityBS}
#'   (\code{book = 'balance sheet'}), \linkS4class{EquityCF}
#'   (\code{book = 'cash flow statement'}), \linkS4class{EquityRatios}
#'   (\code{book = 'ratios'}).
#'
#'
#' @seealso
#'
#'   \itemize{
#'
#'     \item{The \link[BBGsymbols]{fields} dataset in the
#'     \href{https://github.com/bautheac/BBGsymbols/}{\pkg{BBGsymbols}} package
#'     (\href{https://bautheac.github.io/finRes/}{\pkg{finRes}} suite) for details
#'     on the Bloomnerg fields used here.}
#'
#'     \item{Helper datasets in the
#'     \href{https://github.com/bautheac/fewISOs/}{\pkg{fewISOs}} and
#'     \href{https://github.com/bautheac/GICS/}{\pkg{GICS}} packages
#'     (\href{https://bautheac.github.io/finRes/}{\pkg{finRes}} suite).}
#'
#'     \item{The \href{https://bautheac.github.io/finRes/}{\pkg{finRes}} suite,
#'     in particular the \href{https://github.com/bautheac/storethat/}{\pkg{storethat}}
#'     package.}
#'
#'   }
#'
#'
#' @examples \dontrun{
#'
#'     storethat_KS <- storethat_equity_books(book = 'key stats',
#'       tickers = c("BP/ LN Equity", "WEIR LN Equity"),
#'       start = "2010-01-01", end = as.character(Sys.Date()))
#'
#'     storethat_PL <- storethat_equity_books(book = 'income statement',
#'       tickers = c("BP/ LN Equity", "WEIR LN Equity"),
#'       start = "2010-01-01", end = as.character(Sys.Date()))
#'
#'     storethat_BS <- storethat_equity_books(book = 'balance sheet',
#'       tickers = c("BP/ LN Equity", "WEIR LN Equity"),
#'       start = "2010-01-01", end = as.character(Sys.Date()))
#'
#'     storethat_CF <- storethat_equity_books(book = 'cash flow statement',
#'       tickers = c("BP/ LN Equity", "WEIR LN Equity"),
#'       start = "2010-01-01", end = as.character(Sys.Date()))
#'
#'     storethat_R <- storethat_equity_books(book = 'ratios',
#'       tickers = c("BP/ LN Equity", "WEIR LN Equity"),
#'       start = "2010-01-01", end = as.character(Sys.Date()))
#'
#'   }
#'
#' @import BBGsymbols
storethat_equity_book <- function(file = NULL, book, tickers, start, end, verbose = T){


  if (is.null(file)) file <- file.choose()
  else
    if (! all(rlang::is_scalar_character(file),
              stringr::str_detect(file, pattern = ".+storethat\\.sqlite$")))
      stop("Parameter 'file' must be supplied as a valid 'storethat' SQLite database
           file (ie. ~/storethat.sqlite)")


  con <- RSQLite::dbConnect(RSQLite::SQLite(), file)
  fields <- "SELECT * FROM support_fields WHERE instrument = 'equity' AND book NOT IN ('info', 'market');"
  fields <- RSQLite::dbGetQuery(con, fields)

  if (! all(rlang::is_scalar_character(book), book %in% unique(fields$book)))
    stop("The parameter book' must be supplied as a scalar character vector; one of '",
         paste(fields, collapse = "', '"), "'")

  query <- "SELECT * FROM tickers_equity;"; query <- RSQLite::dbGetQuery(con, query)
  if (! all(tickers %in% query$ticker))
    stop("The parameter 'tickers' must be supplied as a character vector; one or more of '",
         paste(query$ticker, collapse = "', '"), "'")

  query <- paste0("SELECT * FROM tickers_equity WHERE ticker IN ('", paste(tickers, collapse = "', '"), "');")
  tickers <- RSQLite::dbGetQuery(con, query)

  if (! all(stringr::str_detect(c(start, end), "^[0-9]{4}-[0-9]{2}-[0-9]{2}$")))
    stop("The parameters 'start' and 'end' must be supplied as scalar character vectors of dates (yyyy-mm-dd)")

  if (! rlang::is_scalar_logical(verbose))
    stop("The parameter 'verbose' must be supplied as a scalar logical vector")


  fields <- dplyr::filter(fields, book == !!book)

  dates <- paste0("SELECT * FROM support_dates WHERE date >= '", start,
                  "' AND date <= '", end, "';")
  dates <- RSQLite::dbGetQuery(con, dates)


  data <- lapply(unique(dates$period), function(z){

    query <- paste0("SELECT * FROM data_equity_book_", z, " WHERE ticker_id IN (",
                    paste(tickers$id, collapse = ", "),
                    ") AND field_id IN (", paste(fields$id, collapse = ", "),
                    ") AND date_id >= ", min(dates$id), " AND date_id <= ",
                    max(dates$id), ";")
    query <- RSQLite::dbGetQuery(con, query)

    if (verbose) done(paste0("Period ",
                             data.table::first(dplyr::filter(dates, period == z)$date), "/",
                             data.table::last(dplyr::filter(dates, period == z)$date)))

    query

  }) %>% data.table::rbindlist() %>%
    dplyr::left_join(dplyr::select(tickers, id, ticker), by = c("ticker_id" = "id")) %>%
    dplyr::left_join(dplyr::select(dates, id, date), by = c("date_id" = "id")) %>%
    dplyr::left_join(fields, by = c("field_id" = "id")) %>%
    dplyr::select(ticker, field = symbol, date, value) %>%
    dplyr::mutate(date = as.Date(date), value = as.numeric(value)) %>%
    dplyr::arrange(ticker, field, date)


  fields <- dplyr::left_join(dplyr::distinct(data, ticker, symbol = field),
                             dplyr::select(fields, -id), by = "symbol") %>%
    dplyr::select(ticker, instrument:subsection, symbol) %>%
    dplyr::arrange(ticker, instrument, book, type, subtype, section , subsection)


  RSQLite::dbDisconnect(con)


  methods::new(dplyr::case_when(book == "key stats" ~ "EquityKS", book == "balance sheet" ~ "EquityBS",
                                book == "cash flow statement" ~ "EquityCF",
                                book == "income statement" ~ "EquityIS",
                                book == "ratios" ~ "EquityRatios"),
               tickers = data.table::as.data.table(dplyr::select(tickers, -id)),
               fields = data.table::as.data.table(fields),
               data = data.table::as.data.table(data), call = match.call())

}





## info ####

### global ####

#' Retrieves equity qualitative information.
#'
#'
#' @description Provided with a set of equity Bloomberg tickers pulls qualitative
#'   information on the corresponding corporations from Bloomberg or retrieves it
#'   from an existing
#'   \href{https://github.com/bautheac/storethat/}{\pkg{storethat}} SQLite database.
#'
#'
#' @param source a scalar character vector. Specifies the data source for the query:
#'   "Bloomberg" or "storethat". Defaults to "Bloomberg".
#'
#' @param file a scalar chatacter vector. Optional parameter that specifies the
#'   target \href{https://github.com/bautheac/storethat/}{\pkg{storethat}} SQLite
#'   database file to retrieve data from.
#'
#' @param tickers a chatacter vector. Specifies the equity Bloomberg tickers to query
#'   data for.
#'
#' @param ... optional parameters to pass to the \link[Rblpapi]{bdp} function from the
#' \href{http://dirk.eddelbuettel.com/code/rblpapi.html}{\pkg{Rblpapi}} package used
#'   for the query (\code{options} parameter).
#'
#'
#' @return An S4 object of class \linkS4class{EquityInfo}.
#'
#'
#' @seealso
#'
#'   \itemize{
#'
#'     \item{The \link[BBGsymbols]{fields} dataset in the
#'     \href{https://github.com/bautheac/BBGsymbols/}{\pkg{BBGsymbols}} package
#'      (\href{https://bautheac.github.io/finRes/}{\pkg{finRes}} suite) for details
#'      on the Bloomnerg fields used here.}
#'
#'     \item{Helper datasets in the
#'     \href{https://github.com/bautheac/fewISOs/}{\pkg{fewISOs}} and
#'     \href{https://github.com/bautheac/GICS/}{\pkg{GICS}} packages
#'     (\href{https://bautheac.github.io/finRes/}{\pkg{finRes}} suite).}
#'
#'
#'   }
#'
#'
#' @examples \dontrun{
#'
#'     BBG_info <- pull_equity_info(source = "Bloomberg",
#'       tickers = c("BP/ LN Equity", "WEIR LN Equity"))
#'
#'     storethat_info <- pull_equity_info(source = "storethat",
#'       tickers = c("BP/ LN Equity", "WEIR LN Equity"))
#'
#'     storethat_info <- pull_equity_info(source = "storethat", file = "~/storethat.sqlite",
#'       tickers = c("BP/ LN Equity", "WEIR LN Equity"))
#'
#'   }
#'
#'
#' @import BBGsymbols
#' @importFrom magrittr "%<>%"
#'
#'
#' @export
pull_equity_info <- function(source = "Bloomberg", tickers, file = NULL, ...){

  switch(source,
         Bloomberg = BBG_equity_info(tickers, ...),
         storethat = storethat_equity_info(tickers, file),
         stop("The parameters 'source' must be supplied as a scalar character vector:
              'Bloomberg' or 'storethat'.")
         )

}


### Bloomberg ####

#' Retrieves corporate qualitative information from Bloomberg.
#'
#'
#' @description Provided with a set of equity Bloomberg tickers retrieves qualitative
#'   information on the corresponding corporations.
#'
#'
#' @param tickers a chatacter vector. Specifies the equity Bloomberg tickers to query
#'   data for.
#'
#' @param ... optional parameters to pass to the \link[Rblpapi]{bdp} function from the
#' \href{http://dirk.eddelbuettel.com/code/rblpapi.html}{\pkg{Rblpapi}} package used
#'   for the query (\code{options} parameter).
#'
#'
#' @return An S4 object of class \linkS4class{EquityInfo}.
#'
#'
#' @seealso
#'
#'   \itemize{
#'
#'     \item{The \link[BBGsymbols]{fields} dataset in the
#'     \href{https://github.com/bautheac/BBGsymbols/}{\pkg{BBGsymbols}} package
#'      (\href{https://bautheac.github.io/finRes/}{\pkg{finRes}} suite) for details
#'      on the Bloomnerg fields used here.}
#'
#'     \item{Helper datasets in the
#'     \href{https://github.com/bautheac/fewISOs/}{\pkg{fewISOs}} and
#'     \href{https://github.com/bautheac/GICS/}{\pkg{GICS}} packages
#'     (\href{https://bautheac.github.io/finRes/}{\pkg{finRes}} suite).}
#'
#'
#'   }
#'
#'
#' @examples \dontrun{
#'     BBG_equity_info(tickers = c("BP/ LN Equity", "WEIR LN Equity"))
#'   }
#'
#'
#' @import BBGsymbols
#' @importFrom magrittr "%<>%"
BBG_equity_info <- function(tickers, ...){

  utils::data(list = c("fields"), package = "BBGsymbols", envir = environment())

  fields <- dplyr::filter(fields, instrument == "equity", book == "info")

  con <- tryCatch({
    Rblpapi::blpConnect()
  }, error = function(e)
    stop("Unable to connect Bloomberg. Please open a Bloomberg session on this terminal",
         call. = FALSE))

  query <- Rblpapi::bdp(securities = tickers,
                        fields = dplyr::select(fields, symbol) %>% purrr::flatten_chr(),
                        con = con) %>%
    dplyr::mutate(ticker = row.names(.)) %>%
    dplyr::mutate_all(dplyr::funs(as.character)) %>%
    tidyr::gather(field, value, -ticker) %>%
    dplyr::mutate(field = forcats::as_factor(field)) %>%
    dplyr::arrange(ticker, field) %>% dplyr::mutate(field = as.character(field))

  fields <- dplyr::left_join(dplyr::distinct(query, ticker, symbol = field),
                             dplyr::select(fields, instrument, book, symbol),
                             by = "symbol") %>%
    dplyr::select(ticker, instrument, book, symbol)

  Rblpapi::blpDisconnect(con)

  methods::new("EquityInfo", info = tibble::as.tibble(query),
               fields = data.table::as.data.table(fields), call = match.call())
}


### storethat ####

#' Retrieves Corporate qualitative information from a
#'   \href{https://github.com/bautheac/storethat/}{\pkg{storethat}} SQLite database.
#'
#'
#' @description Provided with a set of equity Bloomberg tickers retrieves qualitative information
#'   on the corresponding corporation previously stored in a
#'   \href{https://github.com/bautheac/storethat/}{\pkg{storethat}}
#'   SQLite database.
#'
#'
#' @param file a scalar chatacter vector. Specifies the target \pkg{storethat} SQLite database file.
#'
#' @param tickers a chatacter vector. Specifies the equity Bloomberg tickers to query data for.
#'
#'
#' @return An S4 object of class \linkS4class{EquityInfo}.
#'
#'
#' @seealso
#'
#'   \itemize{
#'
#'     \item{The \link[BBGsymbols]{fields} dataset in the
#'     \href{https://github.com/bautheac/BBGsymbols/}{\pkg{BBGsymbols}} package
#'      (\href{https://bautheac.github.io/finRes/}{\pkg{finRes}} suite) for details on the Bloomnerg
#'      fields used here.}
#'
#'     \item{Helper datasets in the \href{https://github.com/bautheac/fewISOs/}{\pkg{fewISOs}} and
#'     \href{https://github.com/bautheac/GICS/}{\pkg{GICS}} packages
#'     (\href{https://bautheac.github.io/finRes/}{\pkg{finRes}} suite).}
#'
#'     \item{The \href{https://bautheac.github.io/finRes/}{\pkg{finRes}} suite,
#'     in particular the \href{https://github.com/bautheac/storethat/}{\pkg{storethat}}
#'     package.}
#'
#'   }
#'
#'
#' @examples \dontrun{
#'
#'     storethat_equity_info(tickers = c("BP/ LN Equity", "WEIR LN Equity"))
#'
#'   }
storethat_equity_info <- function(tickers, file = NULL){


  if (is.null(file)) file <- file.choose()
  else
    if (! all(rlang::is_scalar_character(file), stringr::str_detect(file, pattern = ".+storethat\\.sqlite$")))
      stop("Parameter 'file' must be supplied as a valid 'storethat' SQLite database file (ie. ~/storethat.sqlite)")


  con <- RSQLite::dbConnect(RSQLite::SQLite(), file)


  query <- "SELECT id, ticker FROM tickers_equity;"; query <- RSQLite::dbGetQuery(con, query)
  if (! all(tickers %in% query$ticker))
    stop("The parameter 'tickers' must be supplied as a character vector; one or more of '",
         paste(query$ticker, collapse = "', '"), "'")

  query <- paste0("SELECT id, ticker FROM tickers_equity WHERE ticker IN ('", paste(tickers, collapse = "', '"), "');")
  tickers <- RSQLite::dbGetQuery(con, query)

  data <- paste0("SELECT ticker_id, field_id, value FROM data_equity_info WHERE ticker_id IN (",
                 paste(tickers$id, collapse = ", "), ");")
  data <- RSQLite::dbGetQuery(con, data)

  fields <- paste0("SELECT id, instrument, book, symbol FROM support_fields WHERE instrument = 'equity'
                   AND book = 'info' AND id IN (", paste(unique(data$field_id), collapse = ", "), ");")
  fields <- RSQLite::dbGetQuery(con, fields)


  RSQLite::dbDisconnect(con)


  data <- dplyr::left_join(data, tickers, by = c("ticker_id" = "id")) %>%
    dplyr::left_join(fields, by = c("field_id" = "id")) %>%
    dplyr::select(ticker, symbol, value)

  fields <- dplyr::left_join(dplyr::distinct(data, ticker, symbol), fields, by = "symbol") %>%
    dplyr::select(ticker, instrument, book, symbol)


  methods::new("EquityInfo", info = tibble::as.tibble(data), fields = data.table::as.data.table(fields),
               call = match.call())
}







# fund ####

## market ####

### global ####

#' Retrieves fund historical market data.
#'
#'
#' @description Provided with a set of Bloomberg fund tickers and a time period,
#'   queries Bloomberg for the corresponding fund historical market data or
#'   retrieves it from an existing
#'   \href{https://github.com/bautheac/storethat/}{\pkg{storethat}} SQLite database.
#'
#'
#' @param source a scalar character vector. Specifies the data source for the query:
#'   "Bloomberg" or "storethat". Defaults to "Bloomberg".
#'
#' @param file a scalar chatacter vector. Optional parameter that specifies the
#'   target \href{https://github.com/bautheac/storethat/}{\pkg{storethat}} SQLite
#'   database file to retrieve data from.
#'
#' @param tickers a chatacter vector. Specifies the Bloomberg fund tickers to
#'   query data for.
#'
#' @param start a scalar character vector. Specifies the starting date for the
#'   query in the following format: 'yyyy-mm-dd'.
#'
#' @param end a scalar character vector. Specifies the end date for the query
#'   in the following format: 'yyyy-mm-dd'.
#'
#' @param verbose a logical scalar vector. Should progression messages be printed?
#'   Defaults to TRUE.
#'
#' @param ... optional parameters to pass to the \link[Rblpapi]{bdh} function from the
#' \href{http://dirk.eddelbuettel.com/code/rblpapi.html}{\pkg{Rblpapi}} package used
#'   for the query (\code{options} parameter).
#'
#'
#' @return An S4 object of class \linkS4class{FundMarket}.
#'
#'
#' @seealso
#'
#'   \itemize{
#'
#'     \item{The \link[BBGsymbols]{fields} dataset in the
#'     \href{https://github.com/bautheac/BBGsymbols/}{\pkg{BBGsymbols}} package
#'      (\href{https://bautheac.github.io/finRes/}{\pkg{finRes}} suite) for details
#'      on the Bloomnerg fields used here.}
#'
#'     \item{Helper datasets in the
#'     \href{https://github.com/bautheac/fewISOs/}{\pkg{fewISOs}} and
#'     \href{https://github.com/bautheac/GICS/}{\pkg{GICS}} packages
#'     (\href{https://bautheac.github.io/finRes/}{\pkg{finRes}} suite).}
#'
#'   }
#'
#'
#' @examples \dontrun{
#'
#'     BBG_mkt <- pull_fund_market(source = "Bloomberg", tickers = c("SPY US Equity", "IVV US Equity"),
#'       start = "2000-01-01", end = as.character(Sys.Date()))
#'
#'     storethat_mkt <- pull_fund_market(source = "Bloomberg", file = "~/storethat.sqlite",
#'       tickers = c("SPY US Equity", "IVV US Equity"),
#'       start = "2000-01-01", end = as.character(Sys.Date()))
#'
#'     storethat_mkt <- pull_fund_market(source = "Bloomberg", tickers = c("SPY US Equity", "IVV US Equity"),
#'       start = "2000-01-01", end = as.character(Sys.Date()))
#'
#'   }
#'
#'
#' @import BBGsymbols
#' @importFrom magrittr "%<>%"
#'
#'
#' @export
pull_fund_market <- function(source = "Bloomberg", tickers, start, end,
                             verbose = T, file = NULL, ...){

  switch(source,
         Bloomberg = BBG_fund_market(tickers, start, end, verbose, ...),
         storethat = storethat_fund_market(file, tickers, start, end, verbose),
         stop("The parameters 'source' must be supplied as a scalar character vector:
              'Bloomberg' or 'storethat'.")
         )

}


### Bloomberg ####

#' Retrieves fund historical market data from Bloomberg.
#'
#'
#' @description Provided with a set of Bloomberg fund tickers and a time period,
#'   queries Bloomberg for the corresponding fund historical market data.
#'
#'
#' @param tickers a chatacter vector. Specifies the Bloomberg fund tickers to
#'   query data for.
#'
#' @param start a scalar character vector. Specifies the starting date for the
#'   query in the following format: 'yyyy-mm-dd'.
#'
#' @param end a scalar character vector. Specifies the end date for the query
#'   in the following format: 'yyyy-mm-dd'.
#'
#' @param verbose a logical scalar vector. Should progression messages be printed?
#'   Defaults to TRUE.
#'
#' @param ... optional parameters to pass to the \link[Rblpapi]{bdh} function from the
#' \href{http://dirk.eddelbuettel.com/code/rblpapi.html}{\pkg{Rblpapi}} package used
#'   for the query (\code{options} parameter).
#'
#'
#' @return An S4 object of class \linkS4class{FundMarket}.
#'
#'
#' @seealso
#'
#'   \itemize{
#'
#'     \item{The \link[BBGsymbols]{fields} dataset in the
#'     \href{https://github.com/bautheac/BBGsymbols/}{\pkg{BBGsymbols}} package
#'      (\href{https://bautheac.github.io/finRes/}{\pkg{finRes}} suite) for details
#'      on the Bloomnerg fields used here.}
#'
#'     \item{Helper datasets in the
#'     \href{https://github.com/bautheac/fewISOs/}{\pkg{fewISOs}} and
#'     \href{https://github.com/bautheac/GICS/}{\pkg{GICS}} packages
#'     (\href{https://bautheac.github.io/finRes/}{\pkg{finRes}} suite).}
#'
#'   }
#'
#'
#' @examples \dontrun{
#'
#'     BBG_fund_market(tickers = c("SPY US Equity", "IVV US Equity"),
#'       start = "2000-01-01", end = as.character(Sys.Date()))
#'
#'   }
#'
#'
#' @import BBGsymbols
#' @importFrom magrittr "%<>%"
BBG_fund_market <- function(tickers, start, end, verbose = T, ...){

  utils::data(list = c("fields"), package = "BBGsymbols", envir = environment())

  if (! is.character(tickers))
    stop("The parameter 'tickers' must be supplied as a character vector of equity Bloomberg tickers")

  if (! all(stringr::str_detect(c(start, end), "^[0-9]{4}-[0-9]{2}-[0-9]{2}$")))
    stop("The parameters 'start' and 'end' must be supplied as scalar character vectors of dates (yyyy-mm-dd)")

  if (! rlang::is_scalar_logical(verbose))
    stop("The parameter 'verbose' must be supplied as a scalar logical vector")

  data <- lapply(tickers, function(x) {
    data <- BBG_pull_historical_market(x, fields = dplyr::filter(fields, instrument == "fund", book == "market") %>%
                                         dplyr::select(symbol) %>% purrr::flatten_chr(),
                                       start, end, ...) %>% dplyr::mutate(ticker = x)
    if (verbose) done(x); data
  }) %>%
    data.table::rbindlist(use.names = TRUE)

  data %<>%
    tidyr::gather(field, value, -c(ticker, date)) %>% dplyr::filter(stats::complete.cases(.)) %>%
    dplyr::select(ticker, field, date, value) %>%
    dplyr::mutate(date = as.Date(date, origin = "1970-01-01"), value = as.numeric(value)) %>%
    dplyr::arrange(ticker, field, date)

  if (nrow(data) == 0L) warning("No market data found")

  tickers <- dplyr::distinct(data, ticker)

  fields <- dplyr::filter(fields, instrument == "fund", book == "market")

  fields <- dplyr::distinct(data, ticker, field) %>%
    dplyr::left_join(dplyr::select(fields, instrument, book, symbol),
                     by = c("field" = "symbol")) %>%
    dplyr::select(ticker, instrument, book, symbol = field) %>%
    dplyr::arrange(ticker, instrument, book)

  methods::new("FundMarket", tickers = data.table::as.data.table(dplyr::arrange(tickers)),
               fields = data.table::as.data.table(fields),
               data = data.table::as.data.table(data), call = match.call())
}


### storethat ####

#' Retrieves fund historical market data from a
#'   \href{https://github.com/bautheac/storethat/}{\pkg{storethat}} SQLite database.
#'
#'
#' @description Provided with a set of Bloomberg fund tickers and a time period,
#'   retrieves the corresponding fund historical market data previously stored in a
#'   \href{https://github.com/bautheac/storethat/}{\pkg{storethat}} SQLite database.
#'
#'
#' @param file a scalar chatacter vector. Specifies the target \pkg{storethat}
#'   SQLite database file.
#'
#' @param tickers a chatacter vector. Specifies the Bloomberg fund tickers to query
#'   data for.
#'
#' @param start a scalar character vector. Specifies the starting date for the query
#'   in the following format: 'yyyy-mm-dd'.
#'
#' @param end a scalar character vector. Specifies the end date for the query in the
#'   following format: 'yyyy-mm-dd'.
#'
#' @param verbose a logical scalar vector. Should progression messages be printed?
#'   Defaults to TRUE.
#'
#'
#' @return An S4 object of class \linkS4class{FundMarket}.
#'
#'
#' @seealso
#'
#'   \itemize{
#'
#'     \item{The \link[BBGsymbols]{fields} dataset in the
#'     \href{https://github.com/bautheac/BBGsymbols/}{\pkg{BBGsymbols}} package
#'      (\href{https://bautheac.github.io/finRes/}{\pkg{finRes}} suite) for details on the
#'      Bloomnerg fields used here.}
#'
#'     \item{Helper datasets in the
#'     \href{https://github.com/bautheac/fewISOs/}{\pkg{fewISOs}} and
#'     \href{https://github.com/bautheac/GICS/}{\pkg{GICS}} packages
#'     (\href{https://bautheac.github.io/finRes/}{\pkg{finRes}} suite).}
#'
#'     \item{The \href{https://bautheac.github.io/finRes/}{\pkg{finRes}} suite,
#'     in particular the \href{https://github.com/bautheac/storethat/}{\pkg{storethat}}
#'     package.}
#'
#'   }
#'
#'
#' @examples \dontrun{
#'
#'     storethat_fund_market(tickers = c("SPY US Equity", "IVV US Equity"),
#'       start = "2000-01-01", end = as.character(Sys.Date()))
#'
#'   }
#'
#'
#' @importFrom magrittr "%<>%"
storethat_fund_market <- function(file = NULL, tickers, start, end, verbose = T){


  if (is.null(file)) file <- file.choose()
  else
    if (! all(rlang::is_scalar_character(file), stringr::str_detect(file, pattern = ".+storethat\\.sqlite$")))
      stop("Parameter 'file' must be supplied as a valid 'storethat' SQLite database file (ie. ~/storethat.sqlite)")


  con <- RSQLite::dbConnect(RSQLite::SQLite(), file)


  query <- "SELECT id, ticker FROM tickers_fund;"; query <- RSQLite::dbGetQuery(con, query)
  if (! all(tickers %in% query$ticker))
    stop("The parameter 'tickers' must be supplied as a character vector; one or more of '",
         paste(query$ticker, collapse = "', '"), "'")

  query <- paste0("SELECT id, ticker FROM tickers_fund WHERE ticker IN ('", paste(tickers, collapse = "', '"), "');")
  tickers <- RSQLite::dbGetQuery(con, query)

  if (! all(stringr::str_detect(c(start, end), "^[0-9]{4}-[0-9]{2}-[0-9]{2}$")))
    stop("The parameters 'start' and 'end' must be supplied as scalar character vectors of dates (yyyy-mm-dd)")

  if (! rlang::is_scalar_logical(verbose))
    stop("The parameter 'verbose' must be supplied as a scalar logical vector")


  dates <- paste0("SELECT * FROM support_dates WHERE date >= '", start, "' AND date <= '", end, "';")
  dates <- RSQLite::dbGetQuery(con, dates)


  data <- lapply(unique(dates$period), function(z){
    query <- paste0("SELECT * FROM data_fund_market_", z, " WHERE ticker_id IN (",
                    paste(tickers$id, collapse = ", "),
                    ") AND date_id >= ", min(dates$id), " AND date_id <= ",
                    max(dates$id), ";")
    query <- RSQLite::dbGetQuery(con, query)

    if (verbose) done(paste0("Period ",
                             data.table::first(dplyr::filter(dates, period == z)$date), "/",
                             data.table::last(dplyr::filter(dates, period == z)$date)))

    query

  }) %>% data.table::rbindlist()


  fields <- paste0("SELECT * FROM support_fields WHERE id IN (", paste(unique(data$field_id), collapse = ", "), ");")
  fields <- RSQLite::dbGetQuery(con, fields)


  data %<>% dplyr::left_join(dplyr::select(tickers, id, ticker), by = c("ticker_id" = "id")) %>%
    dplyr::left_join(dplyr::select(dates, id, date), by = c("date_id" = "id")) %>%
    dplyr::left_join(fields, by = c("field_id" = "id")) %>% dplyr::select(ticker, field = symbol, date, value) %>%
    dplyr::mutate(date = as.Date(date), value = as.numeric(value)) %>% dplyr::arrange(ticker, field, date)


  fields <- dplyr::left_join(dplyr::distinct(data, ticker, symbol = field),
                             dplyr::select(fields, instrument, book, symbol),
                             by = "symbol") %>%
    dplyr::select(ticker, instrument, book, symbol) %>%
    dplyr::arrange(ticker, instrument, book)


  RSQLite::dbDisconnect(con)


  methods::new("FundMarket", tickers = data.table::as.data.table(dplyr::select(tickers, -id)),
               fields = data.table::as.data.table(fields), data = data.table::as.data.table(data),
               call = match.call())
}




## info ####

### global ####

#' Retrieves fund qualitative information.
#'
#'
#' @description Provided with a set of fund Bloomberg tickers pulls qualitative
#'   information on the corresponding fund(s) or
#'   retrieves it from an existing
#'   \href{https://github.com/bautheac/storethat/}{\pkg{storethat}} SQLite database.
#'
#'
#' @param source a scalar character vector. Specifies the data source for the query:
#'   "Bloomberg" or "storethat". Defaults to "Bloomberg".
#'
#' @param file a scalar chatacter vector. Optional parameter that specifies the
#'   target \href{https://github.com/bautheac/storethat/}{\pkg{storethat}} SQLite
#'   database file to retrieve data from.
#'
#' @param tickers a chatacter vector. Specifies the futures active contract Bloomberg
#'   tickers to query data for.
#'
#' @param ... optional parameters to pass to the \link[Rblpapi]{bdp} function from the
#' \href{http://dirk.eddelbuettel.com/code/rblpapi.html}{\pkg{Rblpapi}} package used
#'   for the query (\code{options} parameter).
#'
#'
#' @return An S4 object of class \linkS4class{FundInfo}.
#'
#'
#' @seealso
#'
#'   \itemize{
#'
#'     \item{The \link[BBGsymbols]{fields} dataset in the
#'     \href{https://github.com/bautheac/BBGsymbols/}{\pkg{BBGsymbols}} package
#'      (\href{https://bautheac.github.io/finRes/}{\pkg{finRes}} suite) for details
#'      on the Bloomnerg fields used here.}
#'
#'     \item{Helper datasets in the
#'     \href{https://github.com/bautheac/fewISOs/}{\pkg{fewISOs}} and
#'     \href{https://github.com/bautheac/GICS/}{\pkg{GICS}} packages
#'     (\href{https://bautheac.github.io/finRes/}{\pkg{finRes}} suite).}
#'
#'
#'   }
#'
#'
#' @examples \dontrun{
#'
#'     BBG_info <- pull_fund_info(source = "Bloomberg", tickers = c("SPY US Equity", "IVV US Equity"))
#'
#'     storethat_info <- pull_fund_info(source = "storethat", file = "~/storethat.sqlite",
#'       tickers = c("SPY US Equity", "IVV US Equity"))
#'
#'     storethat_info <- pull_fund_info(source = "storethat", tickers = c("SPY US Equity", "IVV US Equity"))
#'
#'   }
#'
#'
#' @importFrom magrittr "%<>%"
#'
#' @export
pull_fund_info <- function(source = "Bloomberg", tickers, file = NULL, ...){

  switch(source,
         Bloomberg = BBG_fund_info(tickers, ...),
         storethat = storethat_fund_info(file, tickers),
         stop("The parameters 'source' must be supplied as a scalar character vector:
              'Bloomberg' or 'storethat'.")
  )

}



### Bloomberg ####

#' Retrieves fund qualitative information from Bloomberg.
#'
#'
#' @description Provided with a set of fund Bloomberg tickers retrieves qualitative
#'   information on the corresponding fund(s).
#'
#'
#' @param tickers a chatacter vector. Specifies the futures active contract Bloomberg
#'   tickers to query data for.
#'
#' @param ... optional parameters to pass to the \link[Rblpapi]{bdp} function from the
#' \href{http://dirk.eddelbuettel.com/code/rblpapi.html}{\pkg{Rblpapi}} package used
#'   for the query (\code{options} parameter).
#'
#'
#' @return An S4 object of class \linkS4class{FundInfo}.
#'
#'
#' @seealso
#'
#'   \itemize{
#'
#'     \item{The \link[BBGsymbols]{fields} dataset in the
#'     \href{https://github.com/bautheac/BBGsymbols/}{\pkg{BBGsymbols}} package
#'      (\href{https://bautheac.github.io/finRes/}{\pkg{finRes}} suite) for details
#'      on the Bloomnerg fields used here.}
#'
#'     \item{Helper datasets in the
#'     \href{https://github.com/bautheac/fewISOs/}{\pkg{fewISOs}} and
#'     \href{https://github.com/bautheac/GICS/}{\pkg{GICS}} packages
#'     (\href{https://bautheac.github.io/finRes/}{\pkg{finRes}} suite).}
#'
#'
#'   }
#'
#'
#' @examples \dontrun{
#'     BBG_fund_info(tickers = c("SPY US Equity", "IVV US Equity"))
#'   }
#'
#'
#' @importFrom magrittr "%<>%"
BBG_fund_info <- function(tickers, ...){

  utils::data(list = c("fields"), package = "BBGsymbols", envir = environment())

  fields <- dplyr::filter(fields, instrument == "fund", book == "info")

  con <- tryCatch({
    Rblpapi::blpConnect()
  }, error = function(e)
    stop("Unable to connect Bloomberg. Please open a Bloomberg session on this terminal",
         call. = FALSE))


  query <- Rblpapi::bdp(securities = tickers,
                        fields = dplyr::select(fields, symbol) %>% purrr::flatten_chr(),
                        con = con) %>%
    dplyr::mutate(ticker = row.names(.)) %>% dplyr::mutate_all(dplyr::funs(as.character)) %>%
    tidyr::gather(field, value, -ticker) %>% dplyr::mutate(field = forcats::as_factor(field)) %>%
    dplyr::arrange(ticker, field) %>% dplyr::mutate(field = as.character(field))


  fields <- dplyr::left_join(dplyr::distinct(query, ticker, symbol = field),
                             dplyr::select(fields, instrument, book, symbol),
                             by = "symbol") %>%
    dplyr::select(ticker, instrument, book, symbol)


  Rblpapi::blpDisconnect(con)


  methods::new("FundInfo", info = tibble::as.tibble(query),
               fields = data.table::as.data.table(fields), call = match.call())
}


### storethat ####

#' Retrieves fund qualitative information from a
#'   \href{https://github.com/bautheac/storethat/}{\pkg{storethat}}
#'   SQLite database.
#'
#'
#' @description Provided with a set of equity Bloomberg tickers retrieves qualitative information
#'   on the corresponding fund previously stored in a
#'   \href{https://github.com/bautheac/storethat/}{\pkg{storethat}} SQLite database.
#'
#'
#' @param file a scalar chatacter vector. Specifies the target \pkg{storethat} SQLite database file.
#'
#' @param tickers a chatacter vector. Specifies the futures active contract Bloomberg tickers to
#'   query data for.
#'
#'
#' @return An S4 object of class \linkS4class{FundInfo}.
#'
#'
#' @seealso
#'
#'   \itemize{
#'
#'     \item{The \link[BBGsymbols]{fields} dataset in the
#'     \href{https://github.com/bautheac/BBGsymbols/}{\pkg{BBGsymbols}} package
#'      (\href{https://bautheac.github.io/finRes/}{\pkg{finRes}} suite) for details on the Bloomnerg
#'      fields used here.}
#'
#'     \item{Helper datasets in the \href{https://github.com/bautheac/fewISOs/}{\pkg{fewISOs}} and
#'     \href{https://github.com/bautheac/GICS/}{\pkg{GICS}} packages
#'     (\href{https://bautheac.github.io/finRes/}{\pkg{finRes}} suite).}
#'
#'     \item{The \href{https://bautheac.github.io/finRes/}{\pkg{finRes}} suite,
#'     in particular the \href{https://github.com/bautheac/storethat/}{\pkg{storethat}}
#'     package.}
#'
#'   }
#'
#'
#' @examples \dontrun{
#'
#'     storethat_fund_info(tickers = c("SPY US Equity", "IVV US Equity"))
#'
#'   }
storethat_fund_info <- function(file = NULL, tickers){


  if (is.null(file)) file <- file.choose()
  else
    if (! all(rlang::is_scalar_character(file),
              stringr::str_detect(file, pattern = ".+storethat\\.sqlite$")))
      stop("Parameter 'file' must be supplied as a valid 'storethat' SQLite
           database file (ie. ~/storethat.sqlite)")


  con <- RSQLite::dbConnect(RSQLite::SQLite(), file)


  query <- "SELECT id, ticker FROM tickers_fund;"; query <- RSQLite::dbGetQuery(con, query)
  if (! all(tickers %in% query$ticker))
    stop("The parameter 'tickers' must be supplied as a character vector; one or more of '",
         paste(query$ticker, collapse = "', '"), "'")

  query <- paste0("SELECT id, ticker FROM tickers_fund WHERE ticker IN ('", paste(tickers, collapse = "', '"), "');")
  tickers <- RSQLite::dbGetQuery(con, query)


  data <- paste0("SELECT ticker_id, field_id, value FROM data_fund_info WHERE ticker_id IN (",
                 paste(tickers$id, collapse = ", "), ");")
  data <- RSQLite::dbGetQuery(con, data)

  fields <- paste0("SELECT id, instrument, book, symbol FROM support_fields WHERE
                   instrument = 'fund' AND book = 'info' AND id IN (",
                   paste(unique(data$field_id), collapse = ", "), ");")
  fields <- RSQLite::dbGetQuery(con, fields)


  RSQLite::dbDisconnect(con)


  data <- dplyr::left_join(data, tickers, by = c("ticker_id" = "id")) %>%
    dplyr::left_join(fields, by = c("field_id" = "id")) %>%
    dplyr::select(ticker, symbol, value)

  fields <- dplyr::left_join(dplyr::distinct(data, ticker, symbol), fields, by = "symbol") %>%
    dplyr::select(ticker, instrument, book, symbol)

  methods::new("FundInfo", info = tibble::as.tibble(data),
               fields = data.table::as.data.table(fields), call = match.call())
}








# index ####

## market ####

### global ####

#' Retrieves index historical market data.
#'
#'
#' @description Provided with a set of Bloomberg index tickers and a time period,
#'   queries Bloomberg for the corresponding index historical market data or
#'   retrieves it from an existing
#'   \href{https://github.com/bautheac/storethat/}{\pkg{storethat}} SQLite database.
#'
#'
#' @param source a scalar character vector. Specifies the data source for the query:
#'   "Bloomberg" or "storethat". Defaults to "Bloomberg".
#'
#' @param file a scalar chatacter vector. Optional parameter that specifies the
#'   target \href{https://github.com/bautheac/storethat/}{\pkg{storethat}} SQLite
#'   database file to retrieve data from.
#'
#' @param tickers a chatacter vector. Specifies the Bloomberg index tickers to
#'   query data for.
#'
#' @param start a scalar character vector. Specifies the starting date for the
#'   query in the following format: 'yyyy-mm-dd'.
#'
#' @param end a scalar character vector. Specifies the end date for the query
#'   in the following format: 'yyyy-mm-dd'.
#'
#' @param verbose a logical scalar vector. Should progression messages be printed?
#'   Defaults to TRUE.
#'
#' @param ... optional parameters to pass to the \link[Rblpapi]{bdh} function from the
#' \href{http://dirk.eddelbuettel.com/code/rblpapi.html}{\pkg{Rblpapi}} package used
#'   for the query (\code{options} parameter).
#'
#'
#'
#'
#' @seealso
#'
#'   \itemize{
#'
#'     \item{The \link[BBGsymbols]{fields} dataset in the
#'     \href{https://github.com/bautheac/BBGsymbols/}{\pkg{BBGsymbols}} package
#'      (\href{https://bautheac.github.io/finRes/}{\pkg{finRes}} suite) for details
#'      on the Bloomnerg fields used here.}
#'
#'     \item{Helper datasets in the
#'     \href{https://github.com/bautheac/fewISOs/}{\pkg{fewISOs}} and
#'     \href{https://github.com/bautheac/GICS/}{\pkg{GICS}} packages
#'     (\href{https://bautheac.github.io/finRes/}{\pkg{finRes}} suite).}
#'
#'   }
#'
#'
#' @examples \dontrun{
#'
#'     BBG_mkt <- pull_index_market(source = "Bloomberg", tickers = c("NEIXCTA Index", "BARCCTA Index"),
#'       start = "2000-01-01", end = as.character(Sys.Date()))
#'
#'     storethat_mkt <- pull_index_market(source = "storethat", file = "~/storethat.sqlite",
#'       tickers = c("NEIXCTA Index", "BARCCTA Index"),
#'       start = "2000-01-01", end = as.character(Sys.Date()))
#'
#'     storethat_mkt <- pull_index_market(source = "storethat", tickers = c("NEIXCTA Index", "BARCCTA Index"),
#'       start = "2000-01-01", end = as.character(Sys.Date()))
#'
#'   }
#'
#'
#' @import BBGsymbols
#' @importFrom magrittr "%<>%"
#'
#'
#' @export
pull_index_market <- function(source = "Bloomberg", tickers, start, end,
                              verbose = T, file = NULL, ...){

  switch(source,
         Bloomberg = BBG_index_market(tickers, start, end, verbose, ...),
         storethat = storethat_index_market(file, tickers, start, end, verbose),
         stop("The parameters 'source' must be supplied as a scalar character vector:
              'Bloomberg' or 'storethat'.")
         )

}


### Bloomberg ####

#' Retrieves index historical market data from Bloomberg.
#'
#'
#' @description Provided with a set of Bloomberg index tickers and a time period,
#'   queries Bloomberg for the corresponding index historical market data.
#'
#'
#' @param tickers a chatacter vector. Specifies the Bloomberg index tickers to
#'   query data for.
#'
#' @param start a scalar character vector. Specifies the starting date for the
#'   query in the following format: 'yyyy-mm-dd'.
#'
#' @param end a scalar character vector. Specifies the end date for the query
#'   in the following format: 'yyyy-mm-dd'.
#'
#' @param verbose a logical scalar vector. Should progression messages be printed?
#'   Defaults to TRUE.
#'
#' @param ... optional parameters to pass to the \link[Rblpapi]{bdh} function from the
#' \href{http://dirk.eddelbuettel.com/code/rblpapi.html}{\pkg{Rblpapi}} package used
#'   for the query (\code{options} parameter).
#'
#'
#' @return An S4 object of class \linkS4class{IndexMarket}.
#'
#'
#' @seealso
#'
#'   \itemize{
#'
#'     \item{The \link[BBGsymbols]{fields} dataset in the
#'     \href{https://github.com/bautheac/BBGsymbols/}{\pkg{BBGsymbols}} package
#'      (\href{https://bautheac.github.io/finRes/}{\pkg{finRes}} suite) for details
#'      on the Bloomnerg fields used here.}
#'
#'     \item{Helper datasets in the
#'     \href{https://github.com/bautheac/fewISOs/}{\pkg{fewISOs}} and
#'     \href{https://github.com/bautheac/GICS/}{\pkg{GICS}} packages
#'     (\href{https://bautheac.github.io/finRes/}{\pkg{finRes}} suite).}
#'
#'   }
#'
#'
#' @examples \dontrun{
#'
#'     BBG_index_market(tickers = c("NEIXCTA Index", "BARCCTA Index"),
#'       start = "2000-01-01", end = as.character(Sys.Date()))
#'
#'   }
#'
#'
#' @import BBGsymbols
#' @importFrom magrittr "%<>%"
BBG_index_market <- function(tickers, start, end, verbose = T, ...){

  utils::data(list = c("fields"), package = "BBGsymbols", envir = environment())

  if (! is.character(tickers))
    stop("The parameter 'tickers' must be supplied as a character vector of equity Bloomberg tickers")

  if (! all(stringr::str_detect(c(start, end), "^[0-9]{4}-[0-9]{2}-[0-9]{2}$")))
    stop("The parameters 'start' and 'end' must be supplied as scalar character
         vectors of dates (yyyy-mm-dd)")

  if (! rlang::is_scalar_logical(verbose))
    stop("The parameter 'verbose' must be supplied as a scalar logical vector")

  data <- lapply(tickers, function(x) {
    data <- BBG_pull_historical_market(x,
                                       fields = dplyr::filter(fields, instrument == "index", book == "market") %>%
                                         dplyr::select(symbol) %>% purrr::flatten_chr(),
                                       start, end, ...) %>% dplyr::mutate(ticker = x)
    if (verbose) done(x); data
  }) %>%
    data.table::rbindlist(use.names = TRUE)

  data %<>%
    tidyr::gather(field, value, -c(ticker, date)) %>% dplyr::filter(stats::complete.cases(.)) %>%
    dplyr::select(ticker, field, date, value) %>%
    dplyr::mutate(date = as.Date(date, origin = "1970-01-01"), value = as.numeric(value)) %>%
    dplyr::arrange(ticker, field, date)

  if (nrow(data) == 0L) warning("No market data found")

  tickers <- dplyr::distinct(data, ticker)

  fields <- dplyr::filter(fields, instrument == "index", book == "market")

  fields <- dplyr::distinct(data, ticker, field) %>% dplyr::left_join(dplyr::select(fields, instrument, book, symbol),
                                                                      by = c("field" = "symbol")) %>%
    dplyr::select(ticker, instrument, book, symbol = field) %>% dplyr::arrange(ticker, instrument, book)

  methods::new("IndexMarket", tickers = data.table::as.data.table(dplyr::arrange(tickers)),
               fields = data.table::as.data.table(fields), data = data.table::as.data.table(data),
               call = match.call())
}


### storethat ####

#' Retrieves index historical market data from a
#'   \href{https://github.com/bautheac/storethat/}{\pkg{storethat}} SQLite database.
#'
#'
#' @description Provided with a set of Bloomberg index tickers and a time period,
#'   retrieves the corresponding index historical market data previously stored in a
#'   \href{https://github.com/bautheac/storethat/}{\pkg{storethat}} SQLite database.
#'
#'
#' @param file a scalar chatacter vector. Specifies the target \pkg{storethat}
#'   SQLite database file.
#'
#' @param tickers a chatacter vector. Specifies the Bloomberg index tickers to query
#'   data for.
#'
#' @param start a scalar character vector. Specifies the starting date for the query
#'   in the following format: 'yyyy-mm-dd'.
#'
#' @param end a scalar character vector. Specifies the end date for the query in the
#'   following format: 'yyyy-mm-dd'.
#'
#' @param verbose a logical scalar vector. Should progression messages be printed?
#'   Defaults to TRUE.
#'
#'
#' @return An S4 object of class \linkS4class{IndexMarket}.
#'
#'
#' @seealso
#'
#'   \itemize{
#'
#'     \item{The \link[BBGsymbols]{fields} dataset in the
#'     \href{https://github.com/bautheac/BBGsymbols/}{\pkg{BBGsymbols}} package
#'      (\href{https://bautheac.github.io/finRes/}{\pkg{finRes}} suite) for details on the
#'      Bloomnerg fields used here.}
#'
#'     \item{Helper datasets in the
#'     \href{https://github.com/bautheac/fewISOs/}{\pkg{fewISOs}} and
#'     \href{https://github.com/bautheac/GICS/}{\pkg{GICS}} packages
#'     (\href{https://bautheac.github.io/finRes/}{\pkg{finRes}} suite).}
#'
#'     \item{The \href{https://bautheac.github.io/finRes/}{\pkg{finRes}} suite,
#'     in particular the \href{https://github.com/bautheac/storethat/}{\pkg{storethat}}
#'     package.}
#'
#'   }
#'
#'
#' @examples \dontrun{
#'
#'     storethat_index_market(tickers = c("NEIXCTA Index", "BARCCTA Index"),
#'       start = "2000-01-01", end = as.character(Sys.Date()))
#'
#'   }
#'
#'
#' @importFrom magrittr "%<>%"
storethat_index_market <- function(file = NULL, tickers, start, end, verbose = T){


  if (is.null(file)) file <- file.choose()
  else
    if (! all(rlang::is_scalar_character(file),
              stringr::str_detect(file, pattern = ".+storethat\\.sqlite$")))
      stop("Parameter 'file' must be supplied as a valid 'storethat' SQLite
           database file (ie. ~/storethat.sqlite)")


  con <- RSQLite::dbConnect(RSQLite::SQLite(), file)


  query <- "SELECT id, ticker FROM tickers_index;"; query <- RSQLite::dbGetQuery(con, query)
  if (! all(tickers %in% query$ticker))
    stop("The parameter 'tickers' must be supplied as a character vector; one or more of '",
         paste(query$ticker, collapse = "', '"), "'")

  query <- paste0("SELECT id, ticker FROM tickers_index WHERE ticker IN ('",
                  paste(tickers, collapse = "', '"), "');")
  tickers <- RSQLite::dbGetQuery(con, query)

  if (! all(stringr::str_detect(c(start, end), "^[0-9]{4}-[0-9]{2}-[0-9]{2}$")))
    stop("The parameters 'start' and 'end' must be supplied as scalar character
         vectors of dates (yyyy-mm-dd)")

  if (! rlang::is_scalar_logical(verbose))
    stop("The parameter 'verbose' must be supplied as a scalar logical vector")


  dates <- paste0("SELECT * FROM support_dates WHERE date >= '", start, "' AND date <= '", end, "';")
  dates <- RSQLite::dbGetQuery(con, dates)


  data <- lapply(unique(dates$period), function(z){
    query <- paste0("SELECT * FROM data_index_market_", z, " WHERE ticker_id IN (",
                    paste(tickers$id, collapse = ", "),
                    ") AND date_id >= ", min(dates$id), " AND date_id <= ",
                    max(dates$id), ";")
    query <- RSQLite::dbGetQuery(con, query)

    if (verbose) done(paste0("Period ",
                             data.table::first(dplyr::filter(dates, period == z)$date), "/",
                             data.table::last(dplyr::filter(dates, period == z)$date)))

    query

  }) %>% data.table::rbindlist()


  fields <- paste0("SELECT * FROM support_fields WHERE id IN (", paste(unique(data$field_id), collapse = ", "), ");")
  fields <- RSQLite::dbGetQuery(con, fields)


  RSQLite::dbDisconnect(con)


  data %<>% dplyr::left_join(dplyr::select(tickers, id, ticker), by = c("ticker_id" = "id")) %>%
    dplyr::left_join(dplyr::select(dates, id, date), by = c("date_id" = "id")) %>%
    dplyr::left_join(fields, by = c("field_id" = "id")) %>% dplyr::select(ticker, field = symbol, date, value) %>%
    dplyr::mutate(date = as.Date(date), value = as.numeric(value)) %>% dplyr::arrange(ticker, field, date)


  fields <- dplyr::left_join(dplyr::distinct(data, ticker, symbol = field),
                             dplyr::select(fields, instrument, book, symbol),
                             by = "symbol") %>%
    dplyr::select(ticker, instrument, book, symbol) %>% dplyr::arrange(ticker, instrument, book)

  methods::new("IndexMarket", tickers = data.table::as.data.table(dplyr::select(tickers, -id)),
               fields = data.table::as.data.table(fields), data = data.table::as.data.table(data),
               call = match.call())
}




## info ####

### global ####

#' Retrieves index qualitative information.
#'
#'
#' @description Provided with a set of index Bloomberg tickers pulls qualitative
#'   information on the corresponding index(es) or
#'   retrieves it from an existing
#'   \href{https://github.com/bautheac/storethat/}{\pkg{storethat}} SQLite database.
#'
#'
#' @param source a scalar character vector. Specifies the data source for the query:
#'   "Bloomberg" or "storethat". Defaults to "Bloomberg".
#'
#' @param file a scalar chatacter vector. Optional parameter that specifies the
#'   target \href{https://github.com/bautheac/storethat/}{\pkg{storethat}} SQLite
#'   database file to retrieve data from.
#'
#' @param tickers a chatacter vector. Specifies the futures active contract Bloomberg
#'   tickers to query data for.
#'
#' @param ... optional parameters to pass to the \link[Rblpapi]{bdp} function from the
#' \href{http://dirk.eddelbuettel.com/code/rblpapi.html}{\pkg{Rblpapi}} package used
#'   for the query (\code{options} parameter).
#'
#'
#' @return An S4 object of class \linkS4class{IndexInfo}.
#'
#'
#' @seealso
#'
#'   \itemize{
#'
#'     \item{The \link[BBGsymbols]{fields} dataset in the
#'     \href{https://github.com/bautheac/BBGsymbols/}{\pkg{BBGsymbols}} package
#'      (\href{https://bautheac.github.io/finRes/}{\pkg{finRes}} suite) for details
#'      on the Bloomnerg fields used here.}
#'
#'     \item{Helper datasets in the
#'     \href{https://github.com/bautheac/fewISOs/}{\pkg{fewISOs}} and
#'     \href{https://github.com/bautheac/GICS/}{\pkg{GICS}} packages
#'     (\href{https://bautheac.github.io/finRes/}{\pkg{finRes}} suite).}
#'
#'
#'   }
#'
#'
#' @examples \dontrun{
#'
#'     BBG_info <- pull_index_info(source = "Bloomberg", tickers = c("NEIXCTA Index", "BARCCTA Index"))
#'
#'     storethat_info <- pull_index_info(source = "storethat", file = "~/storethat.sqlite",
#'       tickers = c("NEIXCTA Index", "BARCCTA Index"))
#'
#'     storethat_info <- pull_index_info(source = "storethat", tickers = c("NEIXCTA Index", "BARCCTA Index"))
#'
#'   }
#'
#'
#' @importFrom magrittr "%<>%"
#'
#' @export
pull_index_info <- function(source = "Bloomberg", tickers, file = NULL, ...){

  switch(source,
         Bloomberg = BBG_index_info(tickers, ...),
         storethat = storethat_index_info(file, tickers),
         stop("The parameters 'source' must be supplied as a scalar character vector:
              'Bloomberg' or 'storethat'.")
         )

}



### Bloomberg ####

#' Retrieves index qualitative information from Bloomberg.
#'
#'
#' @description Provided with a set of index Bloomberg tickers retrieves qualitative
#'   information on the corresponding index(es).
#'
#'
#' @param tickers a chatacter vector. Specifies the futures active contract Bloomberg
#'   tickers to query data for.
#'
#' @param ... optional parameters to pass to the \link[Rblpapi]{bdp} function from the
#' \href{http://dirk.eddelbuettel.com/code/rblpapi.html}{\pkg{Rblpapi}} package used
#'   for the query (\code{options} parameter).
#'
#'
#' @return An S4 object of class \linkS4class{IndexInfo}.
#'
#'
#' @seealso
#'
#'   \itemize{
#'
#'     \item{The \link[BBGsymbols]{fields} dataset in the
#'     \href{https://github.com/bautheac/BBGsymbols/}{\pkg{BBGsymbols}} package
#'      (\href{https://bautheac.github.io/finRes/}{\pkg{finRes}} suite) for details
#'      on the Bloomnerg fields used here.}
#'
#'     \item{Helper datasets in the
#'     \href{https://github.com/bautheac/fewISOs/}{\pkg{fewISOs}} and
#'     \href{https://github.com/bautheac/GICS/}{\pkg{GICS}} packages
#'     (\href{https://bautheac.github.io/finRes/}{\pkg{finRes}} suite).}
#'
#'
#'   }
#'
#'
#' @examples \dontrun{
#'
#'     BBG_index_info(tickers = c("NEIXCTA Index", "BARCCTA Index"))
#'
#'   }
#'
#'
#' @importFrom magrittr "%<>%"
BBG_index_info <- function(tickers, ...){


  utils::data(list = c("fields"), package = "BBGsymbols", envir = environment())


  fields <- dplyr::filter(fields, instrument == "index", book == "info")


  con <- tryCatch({
    Rblpapi::blpConnect()
  }, error = function(e)
    stop("Unable to connect Bloomberg. Please open a Bloomberg session on this terminal",
         call. = FALSE))


  query <- Rblpapi::bdp(securities = tickers, fields = dplyr::select(fields, symbol) %>% purrr::flatten_chr(),
                        con = con) %>% dplyr::mutate(ticker = row.names(.)) %>%
    dplyr::mutate_all(dplyr::funs(as.character)) %>% tidyr::gather(field, value, -ticker) %>%
    dplyr::mutate(field = forcats::as_factor(field)) %>% dplyr::arrange(ticker, field) %>%
    dplyr::mutate(field = as.character(field))


  fields <- dplyr::left_join(dplyr::distinct(query, ticker, symbol = field),
                             dplyr::select(fields, instrument, book, symbol),
                             by = "symbol") %>% dplyr::select(ticker, instrument, book, symbol)


  Rblpapi::blpDisconnect(con)


  methods::new("IndexInfo", info = tibble::as.tibble(query),
               fields = data.table::as.data.table(fields), call = match.call())
}


### storethat ####

#' Retrieves index qualitative information from a
#'   \href{https://github.com/bautheac/storethat/}{\pkg{storethat}}
#'   SQLite database.
#'
#'
#' @description Provided with a set of equity Bloomberg tickers retrieves qualitative information
#'   on the corresponding index previously stored in a
#'   \href{https://github.com/bautheac/storethat/}{\pkg{storethat}} SQLite database.
#'
#'
#' @param file a scalar chatacter vector. Specifies the target \pkg{storethat} SQLite database file.
#'
#' @param tickers a chatacter vector. Specifies the futures active contract Bloomberg tickers to
#'   query data for.
#'
#'
#' @return An S4 object of class \linkS4class{IndexInfo}.
#'
#'
#' @seealso
#'
#'   \itemize{
#'
#'     \item{The \link[BBGsymbols]{fields} dataset in the
#'     \href{https://github.com/bautheac/BBGsymbols/}{\pkg{BBGsymbols}} package
#'      (\href{https://bautheac.github.io/finRes/}{\pkg{finRes}} suite) for details on the Bloomnerg
#'      fields used here.}
#'
#'     \item{Helper datasets in the \href{https://github.com/bautheac/fewISOs/}{\pkg{fewISOs}} and
#'     \href{https://github.com/bautheac/GICS/}{\pkg{GICS}} packages
#'     (\href{https://bautheac.github.io/finRes/}{\pkg{finRes}} suite).}
#'
#'     \item{The \href{https://bautheac.github.io/finRes/}{\pkg{finRes}} suite,
#'     in particular the \href{https://github.com/bautheac/storethat/}{\pkg{storethat}}
#'     package.}
#'
#'   }
#'
#'
#' @examples \dontrun{
#'
#'     storethat_index_info(tickers = c("NEIXCTA Index", "BARCCTA Index"))
#'
#'   }
storethat_index_info <- function(file = NULL, tickers){


  if (is.null(file)) file <- file.choose()
  else
    if (! all(rlang::is_scalar_character(file),
              stringr::str_detect(file, pattern = ".+storethat\\.sqlite$")))
      stop("Parameter 'file' must be supplied as a valid 'storethat' SQLite
           database file (ie. ~/storethat.sqlite)")


  con <- RSQLite::dbConnect(RSQLite::SQLite(), file)


  query <- "SELECT id, ticker FROM tickers_index;"; query <- RSQLite::dbGetQuery(con, query)
  if (! all(tickers %in% query$ticker))
    stop("The parameter 'tickers' must be supplied as a character vector; one or more of '",
         paste(query$ticker, collapse = "', '"), "'")

  query <- paste0("SELECT id, ticker FROM tickers_index WHERE ticker IN ('", paste(tickers, collapse = "', '"), "');")
  tickers <- RSQLite::dbGetQuery(con, query)


  data <- paste0("SELECT ticker_id, field_id, value FROM data_index_info WHERE ticker_id IN (",
                 paste(tickers$id, collapse = ", "), ");")
  data <- RSQLite::dbGetQuery(con, data)

  fields <- paste0("SELECT id, instrument, book, symbol FROM support_fields WHERE
                   instrument = 'index' AND book = 'info' AND id IN (",
                   paste(unique(data$field_id), collapse = ", "), ");")
  fields <- RSQLite::dbGetQuery(con, fields)

  RSQLite::dbDisconnect(con)

  data <- dplyr::left_join(data, tickers, by = c("ticker_id" = "id")) %>%
    dplyr::left_join(fields, by = c("field_id" = "id")) %>% dplyr::select(ticker, symbol, value)

  fields <- dplyr::left_join(dplyr::distinct(data, ticker, symbol), fields, by = "symbol") %>%
    dplyr::select(ticker, instrument, book, symbol)

  methods::new("IndexInfo", info = tibble::as.tibble(data),
               fields = data.table::as.data.table(fields), call = match.call())
}








# Update ####

#' Update your \href{https://github.com/bautheac/storethat/}{\pkg{storethat}} SQLite
#'   database.
#'
#'
#' @description Updates an existing \href{https://github.com/bautheac/storethat/}{\pkg{storethat}}
#'   SQLite database with fresh data up to date.
#'
#'
#' @param file a scalar character vector. Specifies the path to the appropriate 'storethat.sqlite'
#'   file.
#'
#' @param instrument a scalar character vector. Specifies the financial instruments to get a
#'   snapshot for. Must be one of 'all', equity', 'index' or 'futures'.
#'
#' @param book a scalar character vector. Instrument dependent; for a given instrument, specifies
#'   the book for the snapshot; 'all' snapshots all the books available for the given instrument.
#'
#' @param name a scalar character vector. Instrument dependent; for a given instrument, specifies
#'   the name for the snapshot; 'all' snapshots all the names available for the given instrument.
#'
#' @param verbose a logical scalar vector. Should progression messages be printed?
#'   Defaults to TRUE.
#'
#'
#' @details For a given financial instrument, updates the database by book and name.
#'
#'
#' @seealso The \href{https://bautheac.github.io/finRes/}{\pkg{finRes}} suite,
#'   in particular the \href{https://github.com/bautheac/storethat/}{\pkg{storethat}} &
#'   \href{https://github.com/bautheac/BBGsymbols/}{\pkg{BBGsymbols}} packages.
#'
#'
#' @examples \dontrun{storethat_update()}
#'
#'
#' @export
storethat_update <- function(instrument = "all", book = "all", name = "all",
                             file = NULL, verbose = T){

  if (is.null(file)) file <- file.choose()
  else
    if (! all(rlang::is_scalar_character(file),
              stringr::str_detect(file, pattern = ".+storethat\\.sqlite$")))
      stop("Parameter 'file' must be supplied as a valid 'storethat' SQLite
           database file (ie. ~/storethat.sqlite)")


  con <- RSQLite::dbConnect(RSQLite::SQLite(), file)


  instruments <- "SELECT DISTINCT instrument FROM support_fields;"
  instruments <- RSQLite::dbGetQuery(con = con, instruments)
  if (! instrument %in% c("all", instruments$instrument))
    stop("Parameter 'instrument' must be supplied as a scalar character vector; one of '",
         paste(instruments$instrument, collapse = "', '"), "'")


  books <- switch(instrument,
                  all = "SELECT DISTINCT book FROM support_fields;",
                  paste0("SELECT DISTINCT book FROM support_fields WHERE instrument IN ('",
                         paste(instrument, collapse = "', '"), "');")
  )
  books <- RSQLite::dbGetQuery(con = con, books)
  if (! book %in% c("all", books$book))
    stop("Parameter 'book' must be supplied as a scalar character vector; one of '",
         paste(c("all", books$book), collapse = "', '"), "'")


  names <- switch(instrument,
                  all = {
                    lapply(instruments$instrument, function(x)
                      RSQLite::dbGetQuery(con = con, paste0("SELECT * FROM tickers_", x, ";")) %>%
                        dplyr::mutate(instrument = x) %>%
                        dplyr::select(instrument, dplyr::everything())) %>%
                      data.table::rbindlist(fill = TRUE)
                  },
                  RSQLite::dbGetQuery(con = con, paste0("SELECT * FROM tickers_",
                                                        instrument, ";")) %>%
                    dplyr::mutate(instrument = !! instrument) %>%
                    dplyr::select(instrument, dplyr::everything())
  )
  if (! name %in% c("all", names$ticker))
    stop("Parameter 'name' must be supplied as a scalar character vector; one of '",
         paste(c("all", names$ticker), collapse = "', '"), "'")
  if (name != "all") names %<>% dplyr::filter(ticker == !! name)


  RSQLite::dbDisconnect(con)


  switch(instrument,
         all = {

           for (x in instruments$instrument)
             do.call(what = paste0("storethat_update_", x),
                     args = list(book, dplyr::filter(names, instrument == x) %>%
                                   dplyr::select(-instrument),
                                 file = file, verbose = verbose))

         },

         do.call(what = paste0("storethat_update_", instrument),
                 args = list(book,
                             dplyr::filter(names, instrument == !! instrument) %>%
                               dplyr::select(-instrument),
                             file = file, verbose = verbose))

  )

}





<|MERGE_RESOLUTION|>--- conflicted
+++ resolved
@@ -1373,16 +1373,10 @@
 
   if (is.null(file)) file <- file.choose()
   else
-<<<<<<< HEAD
     if (! all(rlang::is_scalar_character(file),
               stringr::str_detect(file, pattern = ".+storethat\\.sqlite$")))
       stop("Parameter 'file' must be supplied as a valid 'storethat' SQLite
            database file (ie. ~/storethat.sqlite)")
-=======
-    if (! all(stringr::str_detect(file, pattern = ".+storethat\\.sqlite$")))
-      stop("Parameter 'file' must be supplied as a valid 'storethat' SQLite database
-           file (ie. ~/storethat.sqlite)")
->>>>>>> 6b8dbdb9
 
 
   con <- RSQLite::dbConnect(RSQLite::SQLite(), file)
@@ -1396,7 +1390,7 @@
 
   tickers <- paste0("SELECT id, ticker FROM tickers_futures WHERE ticker IN ('",
                     paste(active_contract_tickers, collapse = "', '"), "');")
-  tickers <- RSQLite::dbGetQuery(con, query)
+  tickers <- RSQLite::dbGetQuery(con, tickers)
 
 
   if (! all(stringr::str_detect(c(start, end), "^[0-9]{4}-[0-9]{2}-[0-9]{2}$")))
